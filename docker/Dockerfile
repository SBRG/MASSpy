--- conflicted
+++ resolved
@@ -1,9 +1,5 @@
 ARG python_version=3.7
-<<<<<<< HEAD
-ARG mass_version=0.1.6
-=======
 ARG mass_version=0.1.7rc0
->>>>>>> 44cbfb65
 # Image to checkout and install a specific version of MASSpy
 FROM python:${python_version} AS env-setup
 ARG python_version
