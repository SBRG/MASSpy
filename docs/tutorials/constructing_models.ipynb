{
 "cells": [
  {
   "cell_type": "markdown",
   "metadata": {},
   "source": [
    "# Constructing Models\n",
    "\n",
    "In this notebook example, a step-by-step approach of building a simple model$^1$ of trafficking of high-energy phosphate bonds is demonstrated. Illustrated below is a graphical view of the full system along with the reaction rate equations and numerical values:\n",
    "\n",
    "![PhosTrafficking](../media/images/phosphate_trafficking.png)"
   ]
  },
  {
   "cell_type": "markdown",
   "metadata": {},
   "source": [
    "The example starts by creating a model of the \"use\", \"distr\", and \"form\" reactions. Then the model is expanded to include the remaining metabolites, reactions, and any additional information that should be defined in the model. "
   ]
  },
  {
   "cell_type": "markdown",
   "metadata": {},
   "source": [
    "## Creating a Model"
   ]
  },
  {
   "cell_type": "code",
   "execution_count": 1,
   "metadata": {
    "execution": {
     "iopub.execute_input": "2021-01-25T18:00:03.439679Z",
     "iopub.status.busy": "2021-01-25T18:00:03.437958Z",
     "iopub.status.idle": "2021-01-25T18:00:05.780946Z",
     "shell.execute_reply": "2021-01-25T18:00:05.781418Z"
    }
   },
   "outputs": [],
   "source": [
    "import numpy as np\n",
    "import pandas as pd\n",
    "\n",
    "from mass import (\n",
    "    MassConfiguration, MassMetabolite, MassModel, MassReaction)\n",
    "from mass.util.matrix import left_nullspace, nullspace\n",
    "\n",
    "mass_config = MassConfiguration()"
   ]
  },
  {
   "cell_type": "markdown",
   "metadata": {},
   "source": [
    "The first step to creating the model is to define the `MassModel` object. A `MassModel` only requires an identifier to be initialized. For best practice, it is recommended to utilize SBML compliant identifiers for all objects."
   ]
  },
  {
   "cell_type": "code",
   "execution_count": 2,
   "metadata": {
    "execution": {
     "iopub.execute_input": "2021-01-25T18:00:05.791270Z",
     "iopub.status.busy": "2021-01-25T18:00:05.790612Z",
     "iopub.status.idle": "2021-01-25T18:00:05.792714Z",
     "shell.execute_reply": "2021-01-25T18:00:05.793165Z"
    }
   },
   "outputs": [
    {
     "name": "stdout",
     "output_type": "stream",
     "text": [
      "Set parameter Username\n"
     ]
    }
   ],
   "source": [
    "model = MassModel(\"Phosphate_Trafficking\")"
   ]
  },
  {
   "cell_type": "markdown",
   "metadata": {},
   "source": [
    "The model is initially empty."
   ]
  },
  {
   "cell_type": "code",
   "execution_count": 3,
   "metadata": {
    "execution": {
     "iopub.execute_input": "2021-01-25T18:00:05.797764Z",
     "iopub.status.busy": "2021-01-25T18:00:05.797099Z",
     "iopub.status.idle": "2021-01-25T18:00:05.800637Z",
     "shell.execute_reply": "2021-01-25T18:00:05.801102Z"
    }
   },
   "outputs": [
    {
     "name": "stdout",
     "output_type": "stream",
     "text": [
      "Number of metabolites: 0\n",
      "Number of initial conditions: 0\n",
      "Number of reactions: 0\n"
     ]
    }
   ],
   "source": [
    "print(\"Number of metabolites: {0}\".format(len(model.metabolites)))\n",
    "print(\"Number of initial conditions: {0}\".format(len(model.initial_conditions)))\n",
    "print(\"Number of reactions: {0}\".format(len(model.reactions)))"
   ]
  },
  {
   "cell_type": "markdown",
   "metadata": {},
   "source": [
    "The next step is to create `MassMetabolite` and `MassReaction` objects to represent the metabolites and reactions that should exist in the model."
   ]
  },
  {
   "cell_type": "markdown",
   "metadata": {},
   "source": [
    "### Defining metabolites\n",
    "\n",
    "To create a `MassMetabolite`, a unique identifier is required. The `formula` and `charge` attributes are set to ensure mass and charge balancing of reactions in which the metabolite is a participant. The `compartment` attribute indicates where the metabolite is located. In this model, all metabolites exist in a single compartment, abbreviated as \"c\". "
   ]
  },
  {
   "cell_type": "code",
   "execution_count": 4,
   "metadata": {
    "execution": {
     "iopub.execute_input": "2021-01-25T18:00:05.806713Z",
     "iopub.status.busy": "2021-01-25T18:00:05.805996Z",
     "iopub.status.idle": "2021-01-25T18:00:05.808067Z",
     "shell.execute_reply": "2021-01-25T18:00:05.808512Z"
    }
   },
   "outputs": [],
   "source": [
    "atp_c = MassMetabolite(\n",
    "    \"atp_c\",\n",
    "    name=\"ATP\",\n",
    "    formula=\"C10H12N5O13P3\",\n",
    "    charge=-4,\n",
    "    compartment=\"c\")\n",
    "\n",
    "adp_c = MassMetabolite(\n",
    "    \"adp_c\",\n",
    "    name=\"ADP\",\n",
    "    formula=\"C10H12N5O10P2\",\n",
    "    charge=-3,\n",
    "    compartment=\"c\")\n",
    "\n",
    "amp_c = MassMetabolite(\n",
    "    \"amp_c\",\n",
    "    name=\"AMP\",\n",
    "    formula=\"C10H12N5O7P\",\n",
    "    charge=-2,\n",
    "    compartment=\"c\")"
   ]
  },
  {
   "cell_type": "markdown",
   "metadata": {},
   "source": [
    "The metabolite concentrations can be defined as the initial conditions for the metabolites using the `initial_condition` attribute. As previously stated, the concentrations are $\\text{[ATP]}=1.6$, $\\text{[ADP]}=0.4$, and $\\text{[AMP]}=0.1$."
   ]
  },
  {
   "cell_type": "code",
   "execution_count": 5,
   "metadata": {
    "execution": {
     "iopub.execute_input": "2021-01-25T18:00:05.813223Z",
     "iopub.status.busy": "2021-01-25T18:00:05.812519Z",
     "iopub.status.idle": "2021-01-25T18:00:05.815239Z",
     "shell.execute_reply": "2021-01-25T18:00:05.815693Z"
    }
   },
   "outputs": [
    {
     "name": "stdout",
     "output_type": "stream",
     "text": [
      "atp_c: 1.6\n",
      "adp_c: 0.4\n",
      "amp_c: 0.1\n"
     ]
    }
   ],
   "source": [
    "atp_c.initial_condition = 1.6\n",
    "adp_c.ic = 0.4  # Alias for initial_condition\n",
    "amp_c.ic = 0.1\n",
    "\n",
    "for metabolite in [atp_c, adp_c, amp_c]:\n",
    "    print(\"{0}: {1}\".format(metabolite.id, metabolite.initial_condition))"
   ]
  },
  {
   "cell_type": "markdown",
   "metadata": {},
   "source": [
    "The metabolites are currently not a part of any reaction. Consequently, the `ordinary_differential_equation` attribute is `None`. "
   ]
  },
  {
   "cell_type": "code",
   "execution_count": 6,
   "metadata": {
    "execution": {
     "iopub.execute_input": "2021-01-25T18:00:05.820604Z",
     "iopub.status.busy": "2021-01-25T18:00:05.819478Z",
     "iopub.status.idle": "2021-01-25T18:00:05.822590Z",
     "shell.execute_reply": "2021-01-25T18:00:05.823038Z"
    }
   },
   "outputs": [
    {
     "name": "stdout",
     "output_type": "stream",
     "text": [
      "None\n",
      "None\n",
      "None\n"
     ]
    }
   ],
   "source": [
    "print(atp_c.ordinary_differential_equation)\n",
    "print(adp_c.ode)  # Alias for ordinary_differential_equation\n",
    "print(amp_c.ode)  "
   ]
  },
  {
   "cell_type": "markdown",
   "metadata": {},
   "source": [
    "The next step is to create the reactions in which the metabolites participate."
   ]
  },
  {
   "cell_type": "markdown",
   "metadata": {},
   "source": [
    "### Defining reactions\n",
    "\n",
    "Just like `MassMetabolite` objects, a unique identifier is also required to create a `MassReaction`. The `reversible` attribute determines whether the reaction can proceed in both the forward and reverse directions, or only in the forward direction. "
   ]
  },
  {
   "cell_type": "code",
   "execution_count": 7,
   "metadata": {
    "execution": {
     "iopub.execute_input": "2021-01-25T18:00:05.827789Z",
     "iopub.status.busy": "2021-01-25T18:00:05.827100Z",
     "iopub.status.idle": "2021-01-25T18:00:05.829148Z",
     "shell.execute_reply": "2021-01-25T18:00:05.829721Z"
    }
   },
   "outputs": [],
   "source": [
    "distr = MassReaction(\"distr\", name=\"Distribution\", reversible=True)\n",
    "use = MassReaction(\"use\", name=\"ATP Utilization\", reversible=False)\n",
    "form = MassReaction(\"form\", name=\"ATP Formation\", reversible=False)"
   ]
  },
  {
   "cell_type": "markdown",
   "metadata": {},
   "source": [
    "Metabolites are added to reactions using a dictionary of metabolite objects and their stoichiometric coefficients. A group of metabolites can be added either all at once or one at a time. A negative coefficient indicates the metabolite is a reactant, while a positive coefficient indicates the metabolite is a product."
   ]
  },
  {
   "cell_type": "code",
   "execution_count": 8,
   "metadata": {
    "execution": {
     "iopub.execute_input": "2021-01-25T18:00:05.835157Z",
     "iopub.status.busy": "2021-01-25T18:00:05.834411Z",
     "iopub.status.idle": "2021-01-25T18:00:05.837220Z",
     "shell.execute_reply": "2021-01-25T18:00:05.837713Z"
    }
   },
   "outputs": [
    {
     "name": "stdout",
     "output_type": "stream",
     "text": [
      "distr: 2 adp_c <=> amp_c + atp_c\n",
      "use: atp_c --> adp_c\n",
      "form: adp_c --> atp_c\n"
     ]
    }
   ],
   "source": [
    "distr.add_metabolites({\n",
    "    adp_c: -2,\n",
    "    atp_c: 1,\n",
    "    amp_c: 1})\n",
    "\n",
    "use.add_metabolites({\n",
    "    atp_c: -1,\n",
    "    adp_c: 1})\n",
    "\n",
    "form.add_metabolites({\n",
    "    adp_c: -1,\n",
    "    atp_c: 1})\n",
    "\n",
    "for reaction in [distr, use, form]:\n",
    "    print(reaction)"
   ]
  },
  {
   "cell_type": "markdown",
   "metadata": {},
   "source": [
    "Once the reactions are created, their parameters can be defined. As stated earlier, the distribution reaction is considerably faster when compared to other reactions in the model. The forward rate constant $k^{\\rightarrow}$, represented as `kf`, can be set as $k^{\\rightarrow}_{distr}=1000\\ \\text{min}^{-1}$. The equilibrium constant $K_{eq}$, represented as `Keq`, is approximately $K_{distr}=1$."
   ]
  },
  {
   "cell_type": "code",
   "execution_count": 9,
   "metadata": {
    "execution": {
     "iopub.execute_input": "2021-01-25T18:00:05.844635Z",
     "iopub.status.busy": "2021-01-25T18:00:05.843887Z",
     "iopub.status.idle": "2021-01-25T18:00:05.846838Z",
     "shell.execute_reply": "2021-01-25T18:00:05.847287Z"
    },
    "scrolled": true
   },
   "outputs": [
    {
     "data": {
      "text/plain": [
       "{'kf_distr': 1000, 'Keq_distr': 1}"
      ]
     },
     "execution_count": 9,
     "metadata": {},
     "output_type": "execute_result"
    }
   ],
   "source": [
    "distr.forward_rate_constant = 1000\n",
    "distr.equilibrium_constant = 1\n",
    "distr.parameters  # Return defined mass action kinetic parameters"
   ]
  },
  {
   "cell_type": "markdown",
   "metadata": {},
   "source": [
    "As shown earlier, the forward rate constants are set as $k^{\\rightarrow}_{use}=6.25\\ \\text{min}^{-1}$ and $k^{\\rightarrow}_{form}=25\\ \\text{min}^{-1}$.\n",
    "The `kf_str` attribute can be used to get the identifier of the forward rate constant as a string."
   ]
  },
  {
   "cell_type": "code",
   "execution_count": 10,
   "metadata": {
    "execution": {
     "iopub.execute_input": "2021-01-25T18:00:05.852526Z",
     "iopub.status.busy": "2021-01-25T18:00:05.851802Z",
     "iopub.status.idle": "2021-01-25T18:00:05.854494Z",
     "shell.execute_reply": "2021-01-25T18:00:05.855015Z"
    }
   },
   "outputs": [
    {
     "name": "stdout",
     "output_type": "stream",
     "text": [
      "kf_use: 6.25\n",
      "kf_form: 25\n"
     ]
    }
   ],
   "source": [
    "use.forward_rate_constant = 6.25\n",
    "form.kf = 25  # Alias for forward_rate_constant\n",
    "\n",
    "print(\"{0}: {1}\".format(use.kf_str, use.kf))\n",
    "print(\"{0}: {1}\".format(form.kf_str, form.kf))"
   ]
  },
  {
   "cell_type": "markdown",
   "metadata": {},
   "source": [
    "Reactions can be added to the model using the `add_reactions()` method. Adding the reactions to the model also adds the associated metabolites and genes."
   ]
  },
  {
   "cell_type": "code",
   "execution_count": 11,
   "metadata": {
    "execution": {
     "iopub.execute_input": "2021-01-25T18:00:05.862410Z",
     "iopub.status.busy": "2021-01-25T18:00:05.861670Z",
     "iopub.status.idle": "2021-01-25T18:00:05.864439Z",
     "shell.execute_reply": "2021-01-25T18:00:05.864894Z"
    }
   },
   "outputs": [
    {
     "name": "stdout",
     "output_type": "stream",
     "text": [
      "Number of metabolites: 3\n",
      "Number of initial conditions: 3\n",
      "Number of reactions: 3\n"
     ]
    }
   ],
   "source": [
    "model.add_reactions([distr, use, form])\n",
    "\n",
    "print(\"Number of metabolites: {0}\".format(len(model.metabolites)))\n",
    "print(\"Number of initial conditions: {0}\".format(len(model.initial_conditions)))\n",
    "print(\"Number of reactions: {0}\".format(len(model.reactions)))"
   ]
  },
  {
   "cell_type": "markdown",
   "metadata": {},
   "source": [
    "The stoichiometric matrix of the model is automatically constructed with the addition of the reactions and metabolites to the model. It can be accessed through the `stoichiometric_matrix` property (alias `S`)."
   ]
  },
  {
   "cell_type": "code",
   "execution_count": 12,
   "metadata": {
    "execution": {
     "iopub.execute_input": "2021-01-25T18:00:05.869754Z",
     "iopub.status.busy": "2021-01-25T18:00:05.868951Z",
     "iopub.status.idle": "2021-01-25T18:00:05.872077Z",
     "shell.execute_reply": "2021-01-25T18:00:05.872709Z"
    }
   },
   "outputs": [
    {
     "name": "stdout",
     "output_type": "stream",
     "text": [
      "[[-2.  1. -1.]\n",
      " [ 1. -1.  1.]\n",
      " [ 1.  0.  0.]]\n"
     ]
    }
   ],
   "source": [
    "print(model.S)"
   ]
  },
  {
   "cell_type": "markdown",
   "metadata": {},
   "source": [
    "The stoichiometric matrix attribute can be updated and stored in various formats using the `update_S()` method. For example, the stoichiometric matrix can be converted and stored as a `pandas.DataFrame`."
   ]
  },
  {
   "cell_type": "code",
   "execution_count": 13,
   "metadata": {
    "execution": {
     "iopub.execute_input": "2021-01-25T18:00:05.879779Z",
     "iopub.status.busy": "2021-01-25T18:00:05.878935Z",
     "iopub.status.idle": "2021-01-25T18:00:05.887582Z",
     "shell.execute_reply": "2021-01-25T18:00:05.888145Z"
    }
   },
   "outputs": [
    {
     "data": {
      "text/html": [
       "<div>\n",
       "<style scoped>\n",
       "    .dataframe tbody tr th:only-of-type {\n",
       "        vertical-align: middle;\n",
       "    }\n",
       "\n",
       "    .dataframe tbody tr th {\n",
       "        vertical-align: top;\n",
       "    }\n",
       "\n",
       "    .dataframe thead th {\n",
       "        text-align: right;\n",
       "    }\n",
       "</style>\n",
       "<table border=\"1\" class=\"dataframe\">\n",
       "  <thead>\n",
       "    <tr style=\"text-align: right;\">\n",
       "      <th></th>\n",
       "      <th>distr</th>\n",
       "      <th>use</th>\n",
       "      <th>form</th>\n",
       "    </tr>\n",
       "  </thead>\n",
       "  <tbody>\n",
       "    <tr>\n",
       "      <th>adp_c</th>\n",
       "      <td>-2</td>\n",
       "      <td>1</td>\n",
       "      <td>-1</td>\n",
       "    </tr>\n",
       "    <tr>\n",
       "      <th>atp_c</th>\n",
       "      <td>1</td>\n",
       "      <td>-1</td>\n",
       "      <td>1</td>\n",
       "    </tr>\n",
       "    <tr>\n",
       "      <th>amp_c</th>\n",
       "      <td>1</td>\n",
       "      <td>0</td>\n",
       "      <td>0</td>\n",
       "    </tr>\n",
       "  </tbody>\n",
       "</table>\n",
       "</div>"
      ],
      "text/plain": [
       "       distr  use  form\n",
       "adp_c     -2    1    -1\n",
       "atp_c      1   -1     1\n",
       "amp_c      1    0     0"
      ]
     },
     "execution_count": 13,
     "metadata": {},
     "output_type": "execute_result"
    }
   ],
   "source": [
    "model.update_S(array_type=\"DataFrame\", dtype=np.int_, update_model=True)\n",
    "model.S"
   ]
  },
  {
   "cell_type": "markdown",
   "metadata": {},
   "source": [
    "Associating the metabolites with reactions allows for the mass action reaction rate expressions to be generated based on the stoichiometry."
   ]
  },
  {
   "cell_type": "code",
   "execution_count": 14,
   "metadata": {
    "execution": {
     "iopub.execute_input": "2021-01-25T18:00:05.908047Z",
     "iopub.status.busy": "2021-01-25T18:00:05.907106Z",
     "iopub.status.idle": "2021-01-25T18:00:05.910200Z",
     "shell.execute_reply": "2021-01-25T18:00:05.910700Z"
    }
   },
   "outputs": [
    {
     "name": "stdout",
     "output_type": "stream",
     "text": [
      "kf_distr*(adp_c(t)**2 - amp_c(t)*atp_c(t)/Keq_distr)\n"
     ]
    }
   ],
   "source": [
    "print(distr.rate)"
   ]
  },
  {
   "cell_type": "markdown",
   "metadata": {},
   "source": [
    "Generation of the reaction rates also allows for the metabolite ODEs to be generated."
   ]
  },
  {
   "cell_type": "code",
   "execution_count": 15,
   "metadata": {
    "execution": {
     "iopub.execute_input": "2021-01-25T18:00:05.925050Z",
     "iopub.status.busy": "2021-01-25T18:00:05.924275Z",
     "iopub.status.idle": "2021-01-25T18:00:05.927338Z",
     "shell.execute_reply": "2021-01-25T18:00:05.927861Z"
    }
   },
   "outputs": [
    {
     "name": "stdout",
     "output_type": "stream",
     "text": [
      "kf_distr*(adp_c(t)**2 - amp_c(t)*atp_c(t)/Keq_distr) + kf_form*adp_c(t) - kf_use*atp_c(t)\n"
     ]
    }
   ],
   "source": [
    "print(atp_c.ode)"
   ]
  },
  {
   "cell_type": "markdown",
   "metadata": {},
   "source": [
    "The `nullspace()` method can be used to obtain the null space of the stoichiometric matrix. The nullspace reflects the pathways through the system."
   ]
  },
  {
   "cell_type": "code",
   "execution_count": 16,
   "metadata": {
    "execution": {
     "iopub.execute_input": "2021-01-25T18:00:05.937717Z",
     "iopub.status.busy": "2021-01-25T18:00:05.936544Z",
     "iopub.status.idle": "2021-01-25T18:00:05.940063Z",
     "shell.execute_reply": "2021-01-25T18:00:05.940563Z"
    }
   },
   "outputs": [
    {
     "data": {
      "text/html": [
       "<div>\n",
       "<style scoped>\n",
       "    .dataframe tbody tr th:only-of-type {\n",
       "        vertical-align: middle;\n",
       "    }\n",
       "\n",
       "    .dataframe tbody tr th {\n",
       "        vertical-align: top;\n",
       "    }\n",
       "\n",
       "    .dataframe thead th {\n",
       "        text-align: right;\n",
       "    }\n",
       "</style>\n",
       "<table border=\"1\" class=\"dataframe\">\n",
       "  <thead>\n",
       "    <tr style=\"text-align: right;\">\n",
       "      <th></th>\n",
       "      <th>Pathway 1</th>\n",
       "    </tr>\n",
       "  </thead>\n",
       "  <tbody>\n",
       "    <tr>\n",
       "      <th>distr</th>\n",
       "      <td>0</td>\n",
       "    </tr>\n",
       "    <tr>\n",
       "      <th>use</th>\n",
       "      <td>1</td>\n",
       "    </tr>\n",
       "    <tr>\n",
       "      <th>form</th>\n",
       "      <td>1</td>\n",
       "    </tr>\n",
       "  </tbody>\n",
       "</table>\n",
       "</div>"
      ],
      "text/plain": [
       "       Pathway 1\n",
       "distr          0\n",
       "use            1\n",
       "form           1"
      ]
     },
     "execution_count": 16,
     "metadata": {},
     "output_type": "execute_result"
    }
   ],
   "source": [
    "ns = nullspace(model.S)  # Get the null space\n",
    "# Divide by the minimum and round to nearest integer\n",
    "ns = np.rint(ns / np.min(ns[np.nonzero(ns)]))\n",
    "pd.DataFrame(\n",
    "    ns, index=model.reactions.list_attr(\"id\"),  # Rows represent reactions\n",
    "    columns=[\"Pathway 1\"], dtype=np.int_)"
   ]
  },
  {
   "cell_type": "markdown",
   "metadata": {},
   "source": [
    "In a similar fashion the left nullspace can be obtained using the `left_nullspace` function. The left nullspace represents the conserved moieties in the model."
   ]
  },
  {
   "cell_type": "code",
   "execution_count": 17,
   "metadata": {
    "execution": {
     "iopub.execute_input": "2021-01-25T18:00:05.951692Z",
     "iopub.status.busy": "2021-01-25T18:00:05.950293Z",
     "iopub.status.idle": "2021-01-25T18:00:05.957619Z",
     "shell.execute_reply": "2021-01-25T18:00:05.958110Z"
    }
   },
   "outputs": [
    {
     "data": {
      "text/html": [
       "<div>\n",
       "<style scoped>\n",
       "    .dataframe tbody tr th:only-of-type {\n",
       "        vertical-align: middle;\n",
       "    }\n",
       "\n",
       "    .dataframe tbody tr th {\n",
       "        vertical-align: top;\n",
       "    }\n",
       "\n",
       "    .dataframe thead th {\n",
       "        text-align: right;\n",
       "    }\n",
       "</style>\n",
       "<table border=\"1\" class=\"dataframe\">\n",
       "  <thead>\n",
       "    <tr style=\"text-align: right;\">\n",
       "      <th></th>\n",
       "      <th>adp_c</th>\n",
       "      <th>atp_c</th>\n",
       "      <th>amp_c</th>\n",
       "    </tr>\n",
       "  </thead>\n",
       "  <tbody>\n",
       "    <tr>\n",
       "      <th>Total AxP</th>\n",
       "      <td>1</td>\n",
       "      <td>1</td>\n",
       "      <td>1</td>\n",
       "    </tr>\n",
       "  </tbody>\n",
       "</table>\n",
       "</div>"
      ],
      "text/plain": [
       "           adp_c  atp_c  amp_c\n",
       "Total AxP      1      1      1"
      ]
     },
     "execution_count": 17,
     "metadata": {},
     "output_type": "execute_result"
    }
   ],
   "source": [
    "lns = left_nullspace(model.S)\n",
    "# Divide by the minimum and round to nearest integer\n",
    "lns = np.rint(lns / np.min(lns[np.nonzero(lns)]))\n",
    "pd.DataFrame(\n",
    "    lns, index=[\"Total AxP\"],\n",
    "    columns=model.metabolites.list_attr(\"id\"),  # Columns represent metabolites\n",
    "    dtype=np.int_)"
   ]
  },
  {
   "cell_type": "markdown",
   "metadata": {},
   "source": [
    "## Expanding an Existing Model\n",
    "\n",
    "Now, the existing model is expanded to include a buffer reaction, where a phosphagen is utilized to store a high-energy phosphate in order to buffer the ATP/ADP ratio as needed. Because the buffer molecule represents a generic phosphagen, there is no chemical formula for the molecule. Therefore, the buffer molecule can be represented as a moiety in the `formula` attribute using square brackets."
   ]
  },
  {
   "cell_type": "code",
   "execution_count": 18,
   "metadata": {
    "execution": {
     "iopub.execute_input": "2021-01-25T18:00:05.967852Z",
     "iopub.status.busy": "2021-01-25T18:00:05.966583Z",
     "iopub.status.idle": "2021-01-25T18:00:05.970036Z",
     "shell.execute_reply": "2021-01-25T18:00:05.970952Z"
    }
   },
   "outputs": [],
   "source": [
    "b = MassMetabolite(\n",
    "    \"B\",\n",
    "    name=\"Phosphagen buffer (Free)\",\n",
    "    formula=\"[B]\",\n",
    "    charge=0,\n",
    "    compartment=\"c\")\n",
    "\n",
    "bp = MassMetabolite(\n",
    "    \"BP\",\n",
    "    name=\"Phosphagen buffer (Loaded)\",\n",
    "    formula=\"[B]-PO3\",\n",
    "    charge=-1,\n",
    "    compartment=\"c\")\n",
    "\n",
    "buffer = MassReaction(\"buffer\", name=\"ATP Buffering\")"
   ]
  },
  {
   "cell_type": "markdown",
   "metadata": {},
   "source": [
    "When adding metabolites to the reaction, the `get_by_id()` method is used to add already existing metabolites in the model to the reaction."
   ]
  },
  {
   "cell_type": "code",
   "execution_count": 19,
   "metadata": {
    "execution": {
     "iopub.execute_input": "2021-01-25T18:00:05.984417Z",
     "iopub.status.busy": "2021-01-25T18:00:05.983027Z",
     "iopub.status.idle": "2021-01-25T18:00:05.986065Z",
     "shell.execute_reply": "2021-01-25T18:00:05.986955Z"
    }
   },
   "outputs": [],
   "source": [
    "buffer.add_metabolites({\n",
    "    b: -1,\n",
    "    model.metabolites.get_by_id(\"atp_c\"): -1,\n",
    "    model.metabolites.get_by_id(\"adp_c\"): 1,\n",
    "    bp: 1})\n",
    "\n",
    "# Add reaction to model\n",
    "model.add_reactions([buffer])"
   ]
  },
  {
   "cell_type": "markdown",
   "metadata": {},
   "source": [
    "For this reaction, $k^{\\rightarrow}_{buffer}=1000\\ \\text{min}^{-1}$ and $K_{buffer}=1$. Because the reaction has already been added to the model, the `MassModel.update_parameters()` method can be used to update the reaction parameters using a dictionary:"
   ]
  },
  {
   "cell_type": "code",
   "execution_count": 20,
   "metadata": {
    "execution": {
     "iopub.execute_input": "2021-01-25T18:00:05.996046Z",
     "iopub.status.busy": "2021-01-25T18:00:05.994787Z",
     "iopub.status.idle": "2021-01-25T18:00:05.999536Z",
     "shell.execute_reply": "2021-01-25T18:00:06.000616Z"
    }
   },
   "outputs": [
    {
     "data": {
      "text/plain": [
       "{'kf_buffer': 1000, 'Keq_buffer': 1}"
      ]
     },
     "execution_count": 20,
     "metadata": {},
     "output_type": "execute_result"
    }
   ],
   "source": [
    "model.update_parameters({\n",
    "    buffer.kf_str: 1000,\n",
    "    buffer.Keq_str: 1})\n",
    "\n",
    "buffer.parameters"
   ]
  },
  {
   "cell_type": "markdown",
   "metadata": {},
   "source": [
    "By adding the reaction to the model, the left nullspace expanded to include a conservation pool for the total buffer in the system."
   ]
  },
  {
   "cell_type": "code",
   "execution_count": 21,
   "metadata": {
    "execution": {
     "iopub.execute_input": "2021-01-25T18:00:06.014397Z",
     "iopub.status.busy": "2021-01-25T18:00:06.013543Z",
     "iopub.status.idle": "2021-01-25T18:00:06.016519Z",
     "shell.execute_reply": "2021-01-25T18:00:06.016953Z"
    }
   },
   "outputs": [
    {
     "data": {
      "text/html": [
       "<div>\n",
       "<style scoped>\n",
       "    .dataframe tbody tr th:only-of-type {\n",
       "        vertical-align: middle;\n",
       "    }\n",
       "\n",
       "    .dataframe tbody tr th {\n",
       "        vertical-align: top;\n",
       "    }\n",
       "\n",
       "    .dataframe thead th {\n",
       "        text-align: right;\n",
       "    }\n",
       "</style>\n",
       "<table border=\"1\" class=\"dataframe\">\n",
       "  <thead>\n",
       "    <tr style=\"text-align: right;\">\n",
       "      <th></th>\n",
       "      <th>adp_c</th>\n",
       "      <th>atp_c</th>\n",
       "      <th>amp_c</th>\n",
       "      <th>B</th>\n",
       "      <th>BP</th>\n",
       "    </tr>\n",
       "  </thead>\n",
       "  <tbody>\n",
       "    <tr>\n",
       "      <th>Total AxP</th>\n",
       "      <td>1</td>\n",
       "      <td>1</td>\n",
       "      <td>1</td>\n",
       "      <td>0</td>\n",
       "      <td>0</td>\n",
       "    </tr>\n",
       "    <tr>\n",
       "      <th>Total Buffer</th>\n",
       "      <td>0</td>\n",
       "      <td>0</td>\n",
       "      <td>0</td>\n",
       "      <td>1</td>\n",
       "      <td>1</td>\n",
       "    </tr>\n",
       "  </tbody>\n",
       "</table>\n",
       "</div>"
      ],
      "text/plain": [
       "              adp_c  atp_c  amp_c  B  BP\n",
       "Total AxP         1      1      1  0   0\n",
       "Total Buffer      0      0      0  1   1"
      ]
     },
     "execution_count": 21,
     "metadata": {},
     "output_type": "execute_result"
    }
   ],
   "source": [
    "lns = left_nullspace(model.S)\n",
    "for i, row in enumerate(lns):\n",
    "    # Divide by the minimum and round to nearest integer\n",
    "    lns[i] = np.rint(row / np.min(row[np.nonzero(row)]))\n",
    "pd.DataFrame(lns, index=[\"Total AxP\", \"Total Buffer\"],\n",
    "             columns=model.metabolites.list_attr(\"id\"),\n",
    "             dtype=np.int_)"
   ]
  },
  {
   "cell_type": "markdown",
   "metadata": {},
   "source": [
    "### Performing symbolic calculations\n",
    "\n",
    "Although the concentrations for the free and loaded buffer molecules are currently unknown, the total amount of buffer is known and set as $B_{total} = 10$. Because the buffer reaction is assumed to be at equilibrium, it becomes possible to solve for the concentrations of the free and loaded buffer molecules.\n",
    "\n",
    "Below, the symbolic capabilities of **SymPy** are used to solve for the steady state concentrations of the buffer molecules."
   ]
  },
  {
   "cell_type": "code",
   "execution_count": 22,
   "metadata": {
    "execution": {
     "iopub.execute_input": "2021-01-25T18:00:06.021706Z",
     "iopub.status.busy": "2021-01-25T18:00:06.020808Z",
     "iopub.status.idle": "2021-01-25T18:00:06.023583Z",
     "shell.execute_reply": "2021-01-25T18:00:06.023052Z"
    }
   },
   "outputs": [],
   "source": [
    "from sympy import Eq, Symbol, pprint, solve\n",
    "\n",
    "from mass.util import strip_time"
   ]
  },
  {
   "cell_type": "markdown",
   "metadata": {},
   "source": [
    "The first step is to define the equation for the total buffer pool symbolically:"
   ]
  },
  {
   "cell_type": "code",
   "execution_count": 23,
   "metadata": {
    "execution": {
     "iopub.execute_input": "2021-01-25T18:00:06.036470Z",
     "iopub.status.busy": "2021-01-25T18:00:06.035738Z",
     "iopub.status.idle": "2021-01-25T18:00:06.038710Z",
     "shell.execute_reply": "2021-01-25T18:00:06.039397Z"
    }
   },
   "outputs": [
    {
     "name": "stdout",
     "output_type": "stream",
     "text": [
      "B + BP = 10\n"
     ]
    }
   ],
   "source": [
    "buffer_total_equation = Eq(Symbol(\"B\") + Symbol(\"BP\"), 10)\n",
    "pprint(buffer_total_equation)"
   ]
  },
  {
   "cell_type": "markdown",
   "metadata": {},
   "source": [
    "The equation for the reaction rate at equilibrium is also defined. The `strip_time()` function is used to strip time dependency from the equation."
   ]
  },
  {
   "cell_type": "code",
   "execution_count": 24,
   "metadata": {
    "execution": {
     "iopub.execute_input": "2021-01-25T18:00:06.090869Z",
     "iopub.status.busy": "2021-01-25T18:00:06.088650Z",
     "iopub.status.idle": "2021-01-25T18:00:06.093172Z",
     "shell.execute_reply": "2021-01-25T18:00:06.093682Z"
    }
   },
   "outputs": [
    {
     "name": "stdout",
     "output_type": "stream",
     "text": [
      "0 = 1600.0⋅B - 400.0⋅BP\n"
     ]
    }
   ],
   "source": [
    "buffer_rate_equation = Eq(0, strip_time(buffer.rate))\n",
    "# Substitute defined concentration values into equation\n",
    "buffer_rate_equation = buffer_rate_equation.subs({\n",
    "    \"atp_c\":  atp_c.initial_condition,\n",
    "    \"adp_c\":  adp_c.initial_condition,\n",
    "    \"kf_buffer\": buffer.kf,\n",
    "    \"Keq_buffer\": buffer.Keq})\n",
    "pprint(buffer_rate_equation)"
   ]
  },
  {
   "cell_type": "markdown",
   "metadata": {},
   "source": [
    "These two equations can be solved to get the buffer concentrations:"
   ]
  },
  {
   "cell_type": "code",
   "execution_count": 25,
   "metadata": {
    "execution": {
     "iopub.execute_input": "2021-01-25T18:00:06.116101Z",
     "iopub.status.busy": "2021-01-25T18:00:06.115252Z",
     "iopub.status.idle": "2021-01-25T18:00:06.118110Z",
     "shell.execute_reply": "2021-01-25T18:00:06.118561Z"
    }
   },
   "outputs": [
    {
     "data": {
      "text/plain": [
       "{B: 2.00000000000000, BP: 8.00000000000000}"
      ]
     },
     "execution_count": 25,
     "metadata": {},
     "output_type": "execute_result"
    }
   ],
   "source": [
    "buffer_sol = solve([buffer_total_equation, buffer_rate_equation],\n",
    "                   [Symbol(\"B\"), Symbol(\"BP\")])\n",
    "buffer_sol"
   ]
  },
  {
   "cell_type": "markdown",
   "metadata": {},
   "source": [
    "Because the metabolites already exist in the model, their initial conditions can be updated to the calculated concentrations using the `MassModel.update_initial_conditions()` method."
   ]
  },
  {
   "cell_type": "code",
   "execution_count": 26,
   "metadata": {
    "execution": {
     "iopub.execute_input": "2021-01-25T18:00:06.124344Z",
     "iopub.status.busy": "2021-01-25T18:00:06.123558Z",
     "iopub.status.idle": "2021-01-25T18:00:06.126475Z",
     "shell.execute_reply": "2021-01-25T18:00:06.127068Z"
    }
   },
   "outputs": [
    {
     "data": {
      "text/plain": [
<<<<<<< HEAD
       "{<MassMetabolite adp_c at 0x7fc90922c130>: 0.4,\n",
       " <MassMetabolite atp_c at 0x7fc90922c190>: 1.6,\n",
       " <MassMetabolite amp_c at 0x7fc90922c1c0>: 0.1,\n",
       " <MassMetabolite B at 0x7fc8e9469cd0>: 2.0,\n",
       " <MassMetabolite BP at 0x7fc8e9469c70>: 8.0}"
=======
       "{<MassMetabolite adp_c at 0x7f8368c373a0>: 0.4,\n",
       " <MassMetabolite atp_c at 0x7f8368c377c0>: 1.6,\n",
       " <MassMetabolite amp_c at 0x7f8368c37f70>: 0.1,\n",
       " <MassMetabolite B at 0x7f8359672160>: 2.0,\n",
       " <MassMetabolite BP at 0x7f8359672b50>: 8.0}"
>>>>>>> 44cbfb65
      ]
     },
     "execution_count": 26,
     "metadata": {},
     "output_type": "execute_result"
    }
   ],
   "source": [
    "# Replace the symbols in the dict\n",
    "for met_symbol, concentration in buffer_sol.copy().items():\n",
    "    metabolite = model.metabolites.get_by_id(str(met_symbol))\n",
    "    # Make value as a float\n",
    "    buffer_sol[metabolite] = float(buffer_sol.pop(met_symbol))\n",
    "\n",
    "model.update_initial_conditions(buffer_sol)\n",
    "model.initial_conditions"
   ]
  },
  {
   "cell_type": "markdown",
   "metadata": {},
   "source": [
    "### Adding boundary reactions\n",
    "\n",
    "After adding the buffer reactions, the next step is to define the AMP source and demand reactions. The `add_boundary()` method is employed to create and add a boundary reaction to a model."
   ]
  },
  {
   "cell_type": "code",
   "execution_count": 27,
   "metadata": {
    "execution": {
     "iopub.execute_input": "2021-01-25T18:00:06.133880Z",
     "iopub.status.busy": "2021-01-25T18:00:06.133164Z",
     "iopub.status.idle": "2021-01-25T18:00:06.135796Z",
     "shell.execute_reply": "2021-01-25T18:00:06.136292Z"
    }
   },
   "outputs": [
    {
     "name": "stdout",
     "output_type": "stream",
     "text": [
      "amp_drain: amp_c --> \n",
      "amp_in: amp_c --> \n"
     ]
    }
   ],
   "source": [
    "amp_drain = model.add_boundary(\n",
    "    model.metabolites.amp_c,\n",
    "    boundary_type=\"demand\",\n",
    "    reaction_id=\"amp_drain\")\n",
    "\n",
    "amp_in = model.add_boundary(\n",
    "    model.metabolites.amp_c,\n",
    "    boundary_type=\"demand\",\n",
    "    reaction_id=\"amp_in\")\n",
    "\n",
    "print(amp_drain)\n",
    "print(amp_in)"
   ]
  },
  {
   "cell_type": "markdown",
   "metadata": {},
   "source": [
    "When a boundary reaction is created, a 'boundary metabolite' is also created as a proxy metabolite. The proxy metabolite is the external metabolite concentration (i.e., boundary condition) without instantiating a new `MassMetabolite` object to represent the external metabolite."
   ]
  },
  {
   "cell_type": "code",
   "execution_count": 28,
   "metadata": {
    "execution": {
     "iopub.execute_input": "2021-01-25T18:00:06.141257Z",
     "iopub.status.busy": "2021-01-25T18:00:06.140467Z",
     "iopub.status.idle": "2021-01-25T18:00:06.143509Z",
     "shell.execute_reply": "2021-01-25T18:00:06.143964Z"
    }
   },
   "outputs": [
    {
     "data": {
      "text/plain": [
       "'amp_b'"
      ]
     },
     "execution_count": 28,
     "metadata": {},
     "output_type": "execute_result"
    }
   ],
   "source": [
    "amp_in.boundary_metabolite"
   ]
  },
  {
   "cell_type": "markdown",
   "metadata": {},
   "source": [
    "The value of the 'boundary metabolite' can be set using the `MassModel.add_boundary_conditions()` method. Boundary conditions are accessed through the `MassModel.boundary_conditions` attribute."
   ]
  },
  {
   "cell_type": "code",
   "execution_count": 29,
   "metadata": {
    "execution": {
     "iopub.execute_input": "2021-01-25T18:00:06.148886Z",
     "iopub.status.busy": "2021-01-25T18:00:06.148069Z",
     "iopub.status.idle": "2021-01-25T18:00:06.150893Z",
     "shell.execute_reply": "2021-01-25T18:00:06.151339Z"
    }
   },
   "outputs": [
    {
     "data": {
      "text/plain": [
       "{'amp_b': 1.0}"
      ]
     },
     "execution_count": 29,
     "metadata": {},
     "output_type": "execute_result"
    }
   ],
   "source": [
    "model.add_boundary_conditions({amp_in.boundary_metabolite: 1})\n",
    "model.boundary_conditions"
   ]
  },
  {
   "cell_type": "markdown",
   "metadata": {},
   "source": [
    "The automatic generation of the boundary reaction can be useful. However, sometimes the reaction stoichiometry needs to be switched in order to be intuitive. In this case, the stoichiometry of the AMP source reaction should be reversed to show that AMP enters the system, which is accomplished by using the `MassReaction.reverse_stoichiometry()` method."
   ]
  },
  {
   "cell_type": "code",
   "execution_count": 30,
   "metadata": {
    "execution": {
     "iopub.execute_input": "2021-01-25T18:00:06.158004Z",
     "iopub.status.busy": "2021-01-25T18:00:06.157344Z",
     "iopub.status.idle": "2021-01-25T18:00:06.159870Z",
     "shell.execute_reply": "2021-01-25T18:00:06.160318Z"
    },
    "scrolled": true
   },
   "outputs": [
    {
     "name": "stdout",
     "output_type": "stream",
     "text": [
      "amp_in:  --> amp_c\n"
     ]
    }
   ],
   "source": [
    "amp_in.reverse_stoichiometry(inplace=True)\n",
    "print(amp_in)"
   ]
  },
  {
   "cell_type": "markdown",
   "metadata": {},
   "source": [
    "Note that the addition of these two reactions adds an another pathway to the null space:"
   ]
  },
  {
   "cell_type": "code",
   "execution_count": 31,
   "metadata": {
    "execution": {
     "iopub.execute_input": "2021-01-25T18:00:06.173220Z",
     "iopub.status.busy": "2021-01-25T18:00:06.171779Z",
     "iopub.status.idle": "2021-01-25T18:00:06.177145Z",
     "shell.execute_reply": "2021-01-25T18:00:06.177762Z"
    }
   },
   "outputs": [
    {
     "data": {
      "text/html": [
       "<div>\n",
       "<style scoped>\n",
       "    .dataframe tbody tr th:only-of-type {\n",
       "        vertical-align: middle;\n",
       "    }\n",
       "\n",
       "    .dataframe tbody tr th {\n",
       "        vertical-align: top;\n",
       "    }\n",
       "\n",
       "    .dataframe thead th {\n",
       "        text-align: right;\n",
       "    }\n",
       "</style>\n",
       "<table border=\"1\" class=\"dataframe\">\n",
       "  <thead>\n",
       "    <tr style=\"text-align: right;\">\n",
       "      <th></th>\n",
       "      <th>Path 1</th>\n",
       "      <th>Path 2</th>\n",
       "    </tr>\n",
       "  </thead>\n",
       "  <tbody>\n",
       "    <tr>\n",
       "      <th>distr</th>\n",
       "      <td>0</td>\n",
       "      <td>0</td>\n",
       "    </tr>\n",
       "    <tr>\n",
       "      <th>use</th>\n",
       "      <td>1</td>\n",
       "      <td>0</td>\n",
       "    </tr>\n",
       "    <tr>\n",
       "      <th>form</th>\n",
       "      <td>1</td>\n",
       "      <td>0</td>\n",
       "    </tr>\n",
       "    <tr>\n",
       "      <th>buffer</th>\n",
       "      <td>0</td>\n",
       "      <td>0</td>\n",
       "    </tr>\n",
       "    <tr>\n",
       "      <th>amp_drain</th>\n",
       "      <td>0</td>\n",
       "      <td>1</td>\n",
       "    </tr>\n",
       "    <tr>\n",
       "      <th>amp_in</th>\n",
       "      <td>0</td>\n",
       "      <td>1</td>\n",
       "    </tr>\n",
       "  </tbody>\n",
       "</table>\n",
       "</div>"
      ],
      "text/plain": [
       "           Path 1  Path 2\n",
       "distr           0       0\n",
       "use             1       0\n",
       "form            1       0\n",
       "buffer          0       0\n",
       "amp_drain       0       1\n",
       "amp_in          0       1"
      ]
     },
     "execution_count": 31,
     "metadata": {},
     "output_type": "execute_result"
    }
   ],
   "source": [
    "ns = nullspace(model.S).T\n",
    "for i, row in enumerate(ns):\n",
    "    # Divide by the minimum to get all integers\n",
    "    ns[i] = np.rint(row / np.min(row[np.nonzero(row)]))\n",
    "ns = ns.T\n",
    "pd.DataFrame(\n",
    "    ns, index=model.reactions.list_attr(\"id\"),  # Rows represent reactions\n",
    "    columns=[\"Path 1\", \"Path 2\"], dtype=np.int_)"
   ]
  },
  {
   "cell_type": "markdown",
   "metadata": {},
   "source": [
    "### Defining custom rates\n",
    "\n",
    "In this model, the rate for the AMP source reaction should remain at a fixed input value. However, the current rate expression for the AMP source reaction is dependent on an external AMP metabolite that exists as a boundary condition:"
   ]
  },
  {
   "cell_type": "code",
   "execution_count": 32,
   "metadata": {
    "execution": {
     "iopub.execute_input": "2021-01-25T18:00:06.183965Z",
     "iopub.status.busy": "2021-01-25T18:00:06.183222Z",
     "iopub.status.idle": "2021-01-25T18:00:06.185923Z",
     "shell.execute_reply": "2021-01-25T18:00:06.186516Z"
    }
   },
   "outputs": [
    {
     "name": "stdout",
     "output_type": "stream",
     "text": [
      "amp_b*kf_amp_in\n"
     ]
    }
   ],
   "source": [
    "print(amp_in.rate)"
   ]
  },
  {
   "cell_type": "markdown",
   "metadata": {},
   "source": [
    "Therefore, the rate can be set as a fixed input by using a custom rate expression. Custom rate expressions can be set for reactions in a model using the `MassModel.add_custom_rate()` method as follows: by passing the reaction object, a string representation of the custom rate expression, and a dictionary containing any custom parameter associated with the rate."
   ]
  },
  {
   "cell_type": "code",
   "execution_count": 33,
   "metadata": {
    "execution": {
     "iopub.execute_input": "2021-01-25T18:00:06.208970Z",
     "iopub.status.busy": "2021-01-25T18:00:06.206881Z",
     "iopub.status.idle": "2021-01-25T18:00:06.211897Z",
     "shell.execute_reply": "2021-01-25T18:00:06.212424Z"
    }
   },
   "outputs": [
    {
     "name": "stdout",
     "output_type": "stream",
     "text": [
      "b1\n"
     ]
    }
   ],
   "source": [
    "model.add_custom_rate(amp_in, custom_rate=\"b1\",\n",
    "                      custom_parameters={\"b1\": 0.03})\n",
    "print(model.rates[amp_in])"
   ]
  },
  {
   "cell_type": "markdown",
   "metadata": {},
   "source": [
    "## Ensuring Model Completeness\n",
    "### Inspecting rates and ODEs\n",
    "\n",
    "According to the [network schema](#Constructing-Models) at the start of the notebook, the network has been fully reconstructed. The reaction rates and metabolite ODEs can be inspected to ensure that the model was built without any issues.\n",
    "\n",
    "The `MassModel.rates` property is used to return a dictionary containing reactions and symbolic expressions of their rates. The model always prioritizes custom rate expressions over automatically generated mass action rates."
   ]
  },
  {
   "cell_type": "code",
   "execution_count": 34,
   "metadata": {
    "execution": {
     "iopub.execute_input": "2021-01-25T18:00:06.232218Z",
     "iopub.status.busy": "2021-01-25T18:00:06.231406Z",
     "iopub.status.idle": "2021-01-25T18:00:06.234832Z",
     "shell.execute_reply": "2021-01-25T18:00:06.235386Z"
    }
   },
   "outputs": [
    {
     "name": "stdout",
     "output_type": "stream",
     "text": [
      "distr: kf_distr*(adp_c(t)**2 - amp_c(t)*atp_c(t)/Keq_distr)\n",
      "use: kf_use*atp_c(t)\n",
      "form: kf_form*adp_c(t)\n",
      "buffer: kf_buffer*(B(t)*atp_c(t) - BP(t)*adp_c(t)/Keq_buffer)\n",
      "amp_drain: kf_amp_drain*amp_c(t)\n",
      "amp_in: b1\n"
     ]
    }
   ],
   "source": [
    "for reaction, rate in model.rates.items():\n",
    "    print(\"{0}: {1}\".format(reaction.id, rate))"
   ]
  },
  {
   "cell_type": "markdown",
   "metadata": {},
   "source": [
    "Similarly, the model can access the ODEs for metabolites using the `ordinary_differential_equations` property (alias `odes`) to return a dictionary of metabolites and symbolic expressions of their ODEs."
   ]
  },
  {
   "cell_type": "code",
   "execution_count": 35,
   "metadata": {
    "execution": {
     "iopub.execute_input": "2021-01-25T18:00:06.275035Z",
     "iopub.status.busy": "2021-01-25T18:00:06.273893Z",
     "iopub.status.idle": "2021-01-25T18:00:06.278351Z",
     "shell.execute_reply": "2021-01-25T18:00:06.278799Z"
    },
    "scrolled": false
   },
   "outputs": [
    {
     "name": "stdout",
     "output_type": "stream",
     "text": [
      "adp_c: kf_buffer*(B(t)*atp_c(t) - BP(t)*adp_c(t)/Keq_buffer) - 2*kf_distr*(adp_c(t)**2 - amp_c(t)*atp_c(t)/Keq_distr) - kf_form*adp_c(t) + kf_use*atp_c(t)\n",
      "atp_c: -kf_buffer*(B(t)*atp_c(t) - BP(t)*adp_c(t)/Keq_buffer) + kf_distr*(adp_c(t)**2 - amp_c(t)*atp_c(t)/Keq_distr) + kf_form*adp_c(t) - kf_use*atp_c(t)\n",
      "amp_c: b1 - kf_amp_drain*amp_c(t) + kf_distr*(adp_c(t)**2 - amp_c(t)*atp_c(t)/Keq_distr)\n",
      "B: -kf_buffer*(B(t)*atp_c(t) - BP(t)*adp_c(t)/Keq_buffer)\n",
      "BP: kf_buffer*(B(t)*atp_c(t) - BP(t)*adp_c(t)/Keq_buffer)\n"
     ]
    }
   ],
   "source": [
    "for metabolite, ode in model.odes.items():\n",
    "    print(\"{0}: {1}\".format(metabolite.id, ode))"
   ]
  },
  {
   "cell_type": "markdown",
   "metadata": {},
   "source": [
    "### Compartments\n",
    "\n",
    "Compartments, defined in metabolites, are recognized by the model and can be viewed in the `compartments` attribute."
   ]
  },
  {
   "cell_type": "code",
   "execution_count": 36,
   "metadata": {
    "execution": {
     "iopub.execute_input": "2021-01-25T18:00:06.283376Z",
     "iopub.status.busy": "2021-01-25T18:00:06.282663Z",
     "iopub.status.idle": "2021-01-25T18:00:06.285506Z",
     "shell.execute_reply": "2021-01-25T18:00:06.285950Z"
    }
   },
   "outputs": [
    {
     "data": {
      "text/plain": [
       "{'c': ''}"
      ]
     },
     "execution_count": 36,
     "metadata": {},
     "output_type": "execute_result"
    }
   ],
   "source": [
    "model.compartments"
   ]
  },
  {
   "cell_type": "markdown",
   "metadata": {},
   "source": [
    "For this model, \"c\" is an abbreviation for \"compartment\". The `compartments` attribute can be updated to reflect this mapping using a `dict`:"
   ]
  },
  {
   "cell_type": "code",
   "execution_count": 37,
   "metadata": {
    "execution": {
     "iopub.execute_input": "2021-01-25T18:00:06.291894Z",
     "iopub.status.busy": "2021-01-25T18:00:06.290807Z",
     "iopub.status.idle": "2021-01-25T18:00:06.294412Z",
     "shell.execute_reply": "2021-01-25T18:00:06.294886Z"
    }
   },
   "outputs": [
    {
     "data": {
      "text/plain": [
       "{'c': 'compartment'}"
      ]
     },
     "execution_count": 37,
     "metadata": {},
     "output_type": "execute_result"
    }
   ],
   "source": [
    "model.compartments = {\"c\": \"compartment\"}\n",
    "model.compartments"
   ]
  },
  {
   "cell_type": "markdown",
   "metadata": {},
   "source": [
    "### Units\n",
    "`Unit` and `UnitDefinition` objects are implemented as per the [SBML Unit](http://sbml.org/Software/libSBML/5.18.0/docs/python-api/classlibsbml_1_1_unit.html) and [SBML UnitDefinition](http://sbml.org/Software/libSBML/5.18.0/docs/python-api/classlibsbml_1_1_unit_definition.html) specifications.\n",
    "It can be useful for comparative reasons to create `Unit` and `UnitDefinition` objects for the model (e.g., amount, volume, time) to provide additional context. However, the model does not maintain unit consistency automatically. It is the responsibility of the users to ensure consistency among units and associated numerical values in a model."
   ]
  },
  {
   "cell_type": "code",
   "execution_count": 38,
   "metadata": {
    "execution": {
     "iopub.execute_input": "2021-01-25T18:00:06.299619Z",
     "iopub.status.busy": "2021-01-25T18:00:06.298376Z",
     "iopub.status.idle": "2021-01-25T18:00:06.300902Z",
     "shell.execute_reply": "2021-01-25T18:00:06.301371Z"
    }
   },
   "outputs": [],
   "source": [
    "from mass import Unit, UnitDefinition\n",
    "from mass.core.units import print_defined_unit_values"
   ]
  },
  {
   "cell_type": "markdown",
   "metadata": {},
   "source": [
    "SBML defines units using a compositional approach. The `Unit` objects represent references to base units. A `Unit` has four attributes: `kind`, `exponent`, `scale`, and `multiplier`. The `kind` attribute indicates the base unit. Valid base units are viewed using the `print_defined_unit_values()` function."
   ]
  },
  {
   "cell_type": "code",
   "execution_count": 39,
   "metadata": {
    "execution": {
     "iopub.execute_input": "2021-01-25T18:00:06.309117Z",
     "iopub.status.busy": "2021-01-25T18:00:06.308272Z",
     "iopub.status.idle": "2021-01-25T18:00:06.311118Z",
     "shell.execute_reply": "2021-01-25T18:00:06.311590Z"
    }
   },
   "outputs": [
    {
     "name": "stdout",
     "output_type": "stream",
     "text": [
      "╒═════════════════════════════╕\n",
      "│ SBML Base Unit Kinds        │\n",
      "╞═════════════════════════════╡\n",
      "│ Base Unit        SBML Value │\n",
      "│ -------------  ------------ │\n",
      "│ ampere                    0 │\n",
      "│ avogadro                  1 │\n",
      "│ becquerel                 2 │\n",
      "│ candela                   3 │\n",
      "│ coulomb                   5 │\n",
      "│ dimensionless             6 │\n",
      "│ farad                     7 │\n",
      "│ gram                      8 │\n",
      "│ gray                      9 │\n",
      "│ henry                    10 │\n",
      "│ hertz                    11 │\n",
      "│ item                     12 │\n",
      "│ joule                    13 │\n",
      "│ katal                    14 │\n",
      "│ kelvin                   15 │\n",
      "│ kilogram                 16 │\n",
      "│ liter                    17 │\n",
      "│ litre                    18 │\n",
      "│ lumen                    19 │\n",
      "│ lux                      20 │\n",
      "│ meter                    21 │\n",
      "│ metre                    22 │\n",
      "│ mole                     23 │\n",
      "│ newton                   24 │\n",
      "│ ohm                      25 │\n",
      "│ pascal                   26 │\n",
      "│ radian                   27 │\n",
      "│ second                   28 │\n",
      "│ siemens                  29 │\n",
      "│ sievert                  30 │\n",
      "│ steradian                31 │\n",
      "│ tesla                    32 │\n",
      "│ volt                     33 │\n",
      "│ watt                     34 │\n",
      "│ weber                    35 │\n",
      "│ invalid                  36 │\n",
      "╘═════════════════════════════╛\n"
     ]
    }
   ],
   "source": [
    "print_defined_unit_values(\"BaseUnitKinds\")"
   ]
  },
  {
   "cell_type": "markdown",
   "metadata": {},
   "source": [
    "The `exponent`, `scale` and `multiplier` attributes indicate how the base unit should be transformed. For this model, the unit for concentration, \"Millimolar\", which is represented as millimole per liter and composed of the following base units:"
   ]
  },
  {
   "cell_type": "code",
   "execution_count": 40,
   "metadata": {
    "execution": {
     "iopub.execute_input": "2021-01-25T18:00:06.317103Z",
     "iopub.status.busy": "2021-01-25T18:00:06.316198Z",
     "iopub.status.idle": "2021-01-25T18:00:06.318147Z",
     "shell.execute_reply": "2021-01-25T18:00:06.318578Z"
    }
   },
   "outputs": [],
   "source": [
    "millimole = Unit(kind=\"mole\", exponent=1, scale=-3, multiplier=1)\n",
    "per_liter = Unit(kind=\"liter\", exponent=-1, scale=1, multiplier=1)"
   ]
  },
  {
   "cell_type": "markdown",
   "metadata": {},
   "source": [
    "Combinations of `Unit` objects are contained inside a `UnitDefintion` object. `UnitDefinition` objects have three attributes: an `id`, an optional `name` to represent the combination, and a `list_of_units` attribute that contain references to the `Unit` objects. The concentration unit “Millimolar” is abbreviated as “mM” and defined as follows:"
   ]
  },
  {
   "cell_type": "code",
   "execution_count": 41,
   "metadata": {
    "execution": {
     "iopub.execute_input": "2021-01-25T18:00:06.325612Z",
     "iopub.status.busy": "2021-01-25T18:00:06.323974Z",
     "iopub.status.idle": "2021-01-25T18:00:06.329117Z",
     "shell.execute_reply": "2021-01-25T18:00:06.329883Z"
    }
   },
   "outputs": [
    {
     "name": "stdout",
     "output_type": "stream",
     "text": [
      "Millimolar:\n",
<<<<<<< HEAD
      "<Unit at 0x7fc9194fcd00 kind: liter; exponent: -1; scale: 1; multiplier: 1>\n",
      "<Unit at 0x7fc9194fca30 kind: mole; exponent: 1; scale: -3; multiplier: 1>\n"
=======
      "<Unit at 0x7f835967d1c0 kind: mole; exponent: 1; scale: -3; multiplier: 1>\n",
      "<Unit at 0x7f835967dbe0 kind: liter; exponent: -1; scale: 1; multiplier: 1>\n"
>>>>>>> 44cbfb65
     ]
    }
   ],
   "source": [
    "concentration_unit = UnitDefinition(id=\"mM\", name=\"Millimolar\",\n",
    "                                    list_of_units=[millimole, per_liter])\n",
    "print(\"{0}:\\n{1!r}\\n{2!r}\".format(\n",
    "    concentration_unit.name, *concentration_unit.list_of_units))"
   ]
  },
  {
   "cell_type": "markdown",
   "metadata": {},
   "source": [
    "`UnitDefinition` objects also have the `UnitDefinition.create_unit()` method to directly create `Unit` objects within the `UnitDefintion`."
   ]
  },
  {
   "cell_type": "code",
   "execution_count": 42,
   "metadata": {
    "execution": {
     "iopub.execute_input": "2021-01-25T18:00:06.337986Z",
     "iopub.status.busy": "2021-01-25T18:00:06.336887Z",
     "iopub.status.idle": "2021-01-25T18:00:06.341050Z",
     "shell.execute_reply": "2021-01-25T18:00:06.341563Z"
    }
   },
   "outputs": [
    {
     "name": "stdout",
     "output_type": "stream",
     "text": [
      "min\n",
<<<<<<< HEAD
      "[<Unit at 0x7fc9194ec9a0 kind: second; exponent: 1; scale: 1; multiplier: 60>]\n"
=======
      "[<Unit at 0x7f8309bbea90 kind: second; exponent: 1; scale: 1; multiplier: 60>]\n"
>>>>>>> 44cbfb65
     ]
    }
   ],
   "source": [
    "time_unit = UnitDefinition(id=\"min\", name=\"Minute\")\n",
    "time_unit.create_unit(kind=\"second\", exponent=1, scale=1, multiplier=60)\n",
    "print(time_unit)\n",
    "print(time_unit.list_of_units)"
   ]
  },
  {
   "cell_type": "markdown",
   "metadata": {},
   "source": [
    "Once created, `UnitDefintion` objects are added to the model:"
   ]
  },
  {
   "cell_type": "code",
   "execution_count": 43,
   "metadata": {
    "execution": {
     "iopub.execute_input": "2021-01-25T18:00:06.346625Z",
     "iopub.status.busy": "2021-01-25T18:00:06.345775Z",
     "iopub.status.idle": "2021-01-25T18:00:06.349218Z",
     "shell.execute_reply": "2021-01-25T18:00:06.348755Z"
    }
   },
   "outputs": [
    {
     "data": {
      "text/plain": [
<<<<<<< HEAD
       "[<UnitDefinition Millimolar \"mM\" at 0x7fc919500f70>,\n",
       " <UnitDefinition Minute \"min\" at 0x7fc8e944feb0>]"
=======
       "[<UnitDefinition Millimolar \"mM\" at 0x7f8318e6b970>,\n",
       " <UnitDefinition Minute \"min\" at 0x7f8309bbe8b0>]"
>>>>>>> 44cbfb65
      ]
     },
     "execution_count": 43,
     "metadata": {},
     "output_type": "execute_result"
    }
   ],
   "source": [
    "model.add_units([concentration_unit, time_unit])\n",
    "model.units"
   ]
  },
  {
   "cell_type": "markdown",
   "metadata": {},
   "source": [
    "### Checking model completeness\n",
    "\n",
    "Once constructed, the model should be checked for completeness."
   ]
  },
  {
   "cell_type": "code",
   "execution_count": 44,
   "metadata": {
    "execution": {
     "iopub.execute_input": "2021-01-25T18:00:06.353906Z",
     "iopub.status.busy": "2021-01-25T18:00:06.352851Z",
     "iopub.status.idle": "2021-01-25T18:00:06.355432Z",
     "shell.execute_reply": "2021-01-25T18:00:06.355915Z"
    }
   },
   "outputs": [],
   "source": [
    "from mass import qcqa_model"
   ]
  },
  {
   "cell_type": "markdown",
   "metadata": {},
   "source": [
    "The `qcqa_model()` function can be used to print a report about the model's completeness based on the set kwargs. The `qcqa_model()` function is used to ensure that all numerical values necessary for simulating the model are defined by setting the `parameters` and `concentrations` kwargs as `True`."
   ]
  },
  {
   "cell_type": "code",
   "execution_count": 45,
   "metadata": {
    "execution": {
     "iopub.execute_input": "2021-01-25T18:00:06.380535Z",
     "iopub.status.busy": "2021-01-25T18:00:06.378942Z",
     "iopub.status.idle": "2021-01-25T18:00:06.382387Z",
     "shell.execute_reply": "2021-01-25T18:00:06.382922Z"
    }
   },
   "outputs": [
    {
     "name": "stdout",
     "output_type": "stream",
     "text": [
      "╒══════════════════════════════════════════════╕\n",
      "│ MODEL ID: Phosphate_Trafficking              │\n",
      "│ SIMULATABLE: False                           │\n",
      "│ PARAMETERS NUMERICALY CONSISTENT: True       │\n",
      "╞══════════════════════════════════════════════╡\n",
      "│ ============================================ │\n",
      "│             MISSING PARAMETERS               │\n",
      "│ ============================================ │\n",
      "│ Reaction Parameters                          │\n",
      "│ ---------------------                        │\n",
      "│ amp_drain: kf                                │\n",
      "│ ============================================ │\n",
      "╘══════════════════════════════════════════════╛\n"
     ]
    }
   ],
   "source": [
    "qcqa_model(model, parameters=True, concentrations=True)"
   ]
  },
  {
   "cell_type": "markdown",
   "metadata": {},
   "source": [
    "As shown in the report above, the forward rate constant for the AMP drain reaction was never defined. Therefore, the forward rate constant is defined, and the model is checked again."
   ]
  },
  {
   "cell_type": "code",
   "execution_count": 46,
   "metadata": {
    "execution": {
     "iopub.execute_input": "2021-01-25T18:00:06.388159Z",
     "iopub.status.busy": "2021-01-25T18:00:06.387384Z",
     "iopub.status.idle": "2021-01-25T18:00:06.390046Z",
     "shell.execute_reply": "2021-01-25T18:00:06.390492Z"
    },
    "scrolled": true
   },
   "outputs": [
    {
     "name": "stdout",
     "output_type": "stream",
     "text": [
      "╒══════════════════════════════════════════╕\n",
      "│ MODEL ID: Phosphate_Trafficking          │\n",
      "│ SIMULATABLE: True                        │\n",
      "│ PARAMETERS NUMERICALY CONSISTENT: True   │\n",
      "╞══════════════════════════════════════════╡\n",
      "╘══════════════════════════════════════════╛\n"
     ]
    }
   ],
   "source": [
    "amp_drain.kf = 0.03\n",
    "\n",
    "qcqa_model(model, parameters=True, concentrations=True)"
   ]
  },
  {
   "cell_type": "markdown",
   "metadata": {},
   "source": [
    "Now, the report shows that the model is not missing any values necessary for simulation. See [Checking Model Quality](./quality_assurance.ipynb) for more information on quality assurance functions and the `qcqa` submodule."
   ]
  },
  {
   "cell_type": "markdown",
   "metadata": {},
   "source": [
    "## Additional Examples\n",
    "For additional examples on constructing models, see the following: \n",
    "\n",
    "* [Constructing Glycolysis](../gallery/workflows/constructing_glycolysis.ipynb)"
   ]
  },
  {
   "cell_type": "markdown",
   "metadata": {},
   "source": [
    "$^1$ Trafficking model is created from Chapter 8 of <cite data-cite=\"Pal11\">Systems Biology: Simulation of Dynamic Network States</cite>"
   ]
  }
 ],
 "metadata": {
  "kernelspec": {
   "display_name": "Python 3 (ipykernel)",
   "language": "python",
   "name": "python3"
  },
  "language_info": {
   "codemirror_mode": {
    "name": "ipython",
    "version": 3
   },
   "file_extension": ".py",
   "mimetype": "text/x-python",
   "name": "python",
   "nbconvert_exporter": "python",
   "pygments_lexer": "ipython3",
<<<<<<< HEAD
   "version": "3.8.12"
=======
   "version": "3.9.15"
>>>>>>> 44cbfb65
  }
 },
 "nbformat": 4,
 "nbformat_minor": 2
}<|MERGE_RESOLUTION|>--- conflicted
+++ resolved
@@ -1120,19 +1120,11 @@
     {
      "data": {
       "text/plain": [
-<<<<<<< HEAD
-       "{<MassMetabolite adp_c at 0x7fc90922c130>: 0.4,\n",
-       " <MassMetabolite atp_c at 0x7fc90922c190>: 1.6,\n",
-       " <MassMetabolite amp_c at 0x7fc90922c1c0>: 0.1,\n",
-       " <MassMetabolite B at 0x7fc8e9469cd0>: 2.0,\n",
-       " <MassMetabolite BP at 0x7fc8e9469c70>: 8.0}"
-=======
        "{<MassMetabolite adp_c at 0x7f8368c373a0>: 0.4,\n",
        " <MassMetabolite atp_c at 0x7f8368c377c0>: 1.6,\n",
        " <MassMetabolite amp_c at 0x7f8368c37f70>: 0.1,\n",
        " <MassMetabolite B at 0x7f8359672160>: 2.0,\n",
        " <MassMetabolite BP at 0x7f8359672b50>: 8.0}"
->>>>>>> 44cbfb65
       ]
      },
      "execution_count": 26,
@@ -1765,13 +1757,8 @@
      "output_type": "stream",
      "text": [
       "Millimolar:\n",
-<<<<<<< HEAD
-      "<Unit at 0x7fc9194fcd00 kind: liter; exponent: -1; scale: 1; multiplier: 1>\n",
-      "<Unit at 0x7fc9194fca30 kind: mole; exponent: 1; scale: -3; multiplier: 1>\n"
-=======
       "<Unit at 0x7f835967d1c0 kind: mole; exponent: 1; scale: -3; multiplier: 1>\n",
       "<Unit at 0x7f835967dbe0 kind: liter; exponent: -1; scale: 1; multiplier: 1>\n"
->>>>>>> 44cbfb65
      ]
     }
    ],
@@ -1806,11 +1793,7 @@
      "output_type": "stream",
      "text": [
       "min\n",
-<<<<<<< HEAD
-      "[<Unit at 0x7fc9194ec9a0 kind: second; exponent: 1; scale: 1; multiplier: 60>]\n"
-=======
       "[<Unit at 0x7f8309bbea90 kind: second; exponent: 1; scale: 1; multiplier: 60>]\n"
->>>>>>> 44cbfb65
      ]
     }
    ],
@@ -1843,13 +1826,8 @@
     {
      "data": {
       "text/plain": [
-<<<<<<< HEAD
-       "[<UnitDefinition Millimolar \"mM\" at 0x7fc919500f70>,\n",
-       " <UnitDefinition Minute \"min\" at 0x7fc8e944feb0>]"
-=======
        "[<UnitDefinition Millimolar \"mM\" at 0x7f8318e6b970>,\n",
        " <UnitDefinition Minute \"min\" at 0x7f8309bbe8b0>]"
->>>>>>> 44cbfb65
       ]
      },
      "execution_count": 43,
@@ -2010,11 +1988,7 @@
    "name": "python",
    "nbconvert_exporter": "python",
    "pygments_lexer": "ipython3",
-<<<<<<< HEAD
-   "version": "3.8.12"
-=======
    "version": "3.9.15"
->>>>>>> 44cbfb65
   }
  },
  "nbformat": 4,
