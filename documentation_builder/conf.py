--- conflicted
+++ resolved
@@ -14,41 +14,6 @@
 import sys
 sys.path.insert(0, os.path.abspath('.'))
 
-<<<<<<< HEAD
-=======
-# Documentation building  requires libraries to import
-class Mock(object):
-    def __init__(self, *args, **kwargs):
-        return
-
-    def __call__(self, *args, **kwargs):
-        return Mock()
-
-    @classmethod
-    def __getattr__(cls, name):
-        if name in ('__file__', '__path__'):
-            return '/dev/null'
-        else:
-            return Mock()
-# Modules should correspond to the importable Python packages.
-
-
-= [
-    'depinfo',
-    'numpy',
-    'scipy', 'scipy.optimize', 'scipy.sparse', 'scipy.io', 'scipy.stats',
-    'pp',
-    'libsbml',
-    'pandas',
-    'tabulate',
-    'optlang', 'optlang.interface', 'optlang.symbolics',
-    'optlang.symbolics.core',
-    'future', 'future.utils',
-    'ruamel', 'ruamel.yaml'
-]
-for mod_name in MOCK_MODULES:
-    sys.modules[mod_name] = Mock()
->>>>>>> 008f6f42
 # -- Project information -----------------------------------------------------
 
 project = 'masspy'
