--- conflicted
+++ resolved
@@ -9,17 +9,14 @@
 # If extensions (or modules to document with autodoc) are in another directory,
 # add these directories to sys.path here. If the directory is relative to the
 # documentation root, use os.path.abspath to make it absolute, like shown here.
-<<<<<<< HEAD
 import os
 import sys
 from os.path import dirname, abspath, realpath
 
-os.path.realpath(os.path.join(os.path.abspath(__file__), "../../mass/" ))
 
 # TODO Allow to find the 'documented.py' example
-# sys.path.insert(0, os.path.abspath('.'))
-=======
->>>>>>> 4efd75c4
+# sys.path.insert(0, os.path.realpath(os.path.join(os.path.abspath(__file__), "../../mass/" )))
+
 
 import os
 from os.path import dirname
@@ -86,7 +83,6 @@
 exclude_patterns = ['_build', '.ipynb_checkpoints']
 
 #Configuration of Root AutoAPI modules
-<<<<<<< HEAD
 #autoapi_modules = {'mymodule': None} 
 
 
@@ -94,15 +90,6 @@
 #autoapi_type = 'python'
 #autoapi_dirs = ['..']
 #autoapi_ignore = ['.tox', '.pytest_cache', 'scripts', 'benchmarks']
-=======
-autoapi_modules = {'mymodule': None}
-
-
-# Document Python Code
-autoapi_type = 'python'
-autoapi_dirs = ['..']
-autoapi_ignore = ['.tox', '.pytest_cache', 'scripts', 'benchmarks']
->>>>>>> 4efd75c4
 
 # Napoleon settings
 napoleon_numpy_docstring = True
