# -*- coding: utf-8 -*-

# Compatibility with Python 2.7
from __future__ import absolute_import

# Import necesary packages
import re
from copy import copy, deepcopy
from functools import partial
from operator import attrgetter
from warnings import warn
from six import iteritems, iterkeys, string_types


from sympy import sympify, S, var, Add, Mul, Pow, Integer

# from cobra
from cobra.core.object import Object
from cobra.core.metabolite import Metabolite
from cobra.core.gene import Gene, ast2str, parse_gpr, eval_gpr
from cobra.util.context import resettable, get_context

# from mass
from mass.core.massmetabolite import MassMetabolite

# Class begins
## precompiled regular expressions
### Matches and/or in a gene reaction rule
and_or_search = re.compile(r'\(| and| or|\+|\)', re.IGNORECASE)
uppercase_AND = re.compile(r'\bAND\b')
uppercase_OR = re.compile(r'\bOR\b')
gpr_clean = re.compile(' {2,}')
### This regular expression finds any single letter compartment enclosed in
### square brackets at the beginning of the string.
### For example [c] : foo --> bar
compartment_finder = re.compile("^\s*(\[[A-Za-z]\])\s*:*")
### Regular expressions to match the arrows for building reactions from strings
_reversible_arrow_finder = re.compile("<(-+|=+)>")
_forward_arrow_finder = re.compile("(-+|=+)>")
_reverse_arrow_finder = re.compile("<(-+|=+)")

# Class definition
class MassReaction(Object):
    """MassReaction is a class for holding kinetic information regarding a
    biochemical reaction in a mass.MassModel object

    Parameters
    ----------
    id : string
        The identifier to associate with this reaction
    name : string
        A human readable name for the reaction
    subsystem : string
        The subsystem where the reaction is meant to occur
    reversibility : bool
        The kinetic reversibility of the reaction

    Attributes
    ----------
    sym_kf : string
        String representation of the symbol for the forward rate constant.
    sym_kr : string
        String representation of the symbol for the reverse rate constant.
    sym_Keq : string
        String representation of the symbol for the equilibrium rate constant.
    """

    def __init__(self, id=None, name="", subsystem="", reversibility=True):
        """Initialize the MassReaction Object"""
        # Check inputs to ensure they are the correct types
        if not isinstance(name, string_types):
            raise TypeError("name must be a string type")
        elif not isinstance(subsystem, string_types):
            raise TypeError("subsystem must be a string type")
        elif not isinstance(reversibility, bool):
            raise TypeError("reversibility must be a boolean")
        else:
            pass

        Object.__init__(self, id, name)
        self._reversibility = reversibility
        self.subsystem = subsystem
        # The forward, reverse, and equilibrium constants as strings
        # for symbolic expressions
        self.sym_kf = ("kf_%s" % id)
        self.sym_kr = ("kr_%s" % id)
        self.sym_Keq = ("Keq_%s" % id)

        # The forward, reverse, and equilbrium constants for simulation
        # initialized as strings of their symbolic representations
        self._forward_rate_constant = self.sym_kf
        # No reverse rate constant for an irreversible reaction.
        # Therefore initialized to 0.
        if self._reversibility == True:
            self._reverse_rate_constant = self.sym_kr
        else:
            self._reverse_rate_constant = 0.
        self._equilibrium_constant = self.sym_Keq

        # The rate law equation for simulation and the symbolic representation
        self._rate_law = None
        self._rate_law_expr = None

        # A dictionary of metabolites and their stoichiometric
        # coefficients for this kinetic reaction
        self._metabolites = dict()

        # The compartments where partaking metabolites are located
        self._compartments = None

        # The massmodel that the reaction is associated with
        self._model = None

        # The genes associated with the kinetic reaction
        self._genes = set()
        self._gene_reaction_rule = ""

    # Properties
    @property
    def reversibility(self):
        """Returns the kinetic reversibility of the reaction"""
        return self._reversibility

    @reversibility.setter
    def reversibility(self, value):
        """Set the kinetic reversibility of the reaction. Will initialize to
        default values for the reverse rate constant when the kinetic
        reversibility is changed to True, and will set the reverse rate
        constant to 0 if changed to False

        Parameters
        ----------
        reversibility : bool
            True for kinetically reversible reaction, False for irreversible
        """
        if not isinstance(value, bool):
            raise TypeError("Must be a boolean True or False")

        self._reversibility = value
        if value == True:
            self._reverse_rate_constant = self.sym_kr
        else:
            self._reverse_rate_constant = 0.

    @property
    def forward_rate_constant(self):
        """Returns the forward rate constant associated with this reaction"""
        return self._forward_rate_constant

    @forward_rate_constant.setter
    def forward_rate_constant(self, value):
        """Set the forward rate constant for this reaction"""
        self._forward_rate_constant = value

    @property
    def reverse_rate_constant(self):
        """Returns the reverse rate constant associated with this reaction
        If the reaction is not reversible, warns the user and return a 0."""
        if self._reversibility != True:
            warn("No reverse rate constant for irreversible reactions")
        return self._reverse_rate_constant

    @reverse_rate_constant.setter
    def reverse_rate_constant(self, value):
        """Set the reverse rate constant for this reaction.
        If the reaction is not reversible, warns the user"""
        if self._reversibility != True:
            warn("Cannot set reverse rate constant for irreversible reactions")
        else:
            self._reverse_rate_constant = value

    @property
    def equilibrium_constant(self):
        """Returns the equilibrium constant associated with this reaction"""
        return self._equilibrium_constant

    @equilibrium_constant.setter
    def equilibrium_constant(self, value):
        """Set the equilibrium constant for this reaction"""
        self._equilibrium_constant = value

    @property
    def rate_constants(self):
        """Returns a list containing the rate constants."""
        return [self._forward_rate_constant, self._reverse_rate_constant]

    @property
    def metabolites(self):
        """Returns the metabolites of the reaction as a read-only copy"""
        return self._metabolites.copy()

    @property
    def reactants(self):
        """Returns a list of the reactants for the reaction

        Identical to the method in cobra.core.reaction
        """
        return [m for m, c in iteritems(self._metabolites) if c < 0]

    @property
    def products(self):
        """Returns a list of the products for the reaction

        Identical to the method in cobra.core.reaction
        """
        return [m for m, c in iteritems(self._metabolites) if c >= 0]

    @property
    def stoichiometry(self):
        """Returns a list containing the stoichiometry of the reaction"""
        return [c for m, c in iteritems(self._metabolites)]

    @property
    def forward_rate(self):
        """Returns the forward rate law as a human readable string"""
        return self.generate_forward_rate(num_values=False)

    @property
    def forward_rate_expr(self):
        """Returns the forward rate law as a sympy expression"""
        return self.generate_forward_rate_expr(num_values=False)

    @property
    def reverse_rate(self):
        """Returns the reverse rate law as a human readable string.
        If the reaction is irreversible, warn the user and return float 0.
        """
        return self.generate_reverse_rate(num_values=False)

    @property
    def reverse_rate_expr(self):
        """Returns the reverse rate law as a sympy expression
        If the reaction is irreversible, warn the user and return symbolic 0
        """
        return self.generate_reverse_rate_expr(num_values=False)

    @property
    def rate_law(self):
        """Returns the rate law as a human readable string"""
        if self._rate_law == None:
            self._rate_law = self.generate_rate_law(num_values=False)
        return self._rate_law

    @property
    def rate_law_expr(self):
        """Returns the rate law as a sympy expression"""
        if self._rate_law_expr == None:
            self._rate_law_expr = self.generate_rate_law_expr(num_values=False)
        return self._rate_law_expr

    @property
    def model(self):
        """Returns the massmodel the reaction is associated with"""
        return self._model

    @property
    def reaction(self):
        """Return the reaction as a human readable string

        Similar to the method in cobra.core.reaction
        """
        return self.build_reaction_string()

    @reaction.setter
    def reaction(self, reaction_string):
        """Use a human readable string to set the reaction.
        The direction of the arrow is used to determine reversibility.

        Similar to the method in cobra.core.reaction
        Parameters
        ----------
        reaction_string : string
            String representation of the reaction. For example:
            'A + B <=> C' for reversible reactions
            'A + B --> C' for irreversible reactions where A & B are reactants
            'A + B <-- C' for irreversible reactions where A & B are products

        Warnings
        --------
        Care must be taken when doing setting a reaction in this manner to
            ensure the reaction's id matches those in the model.

        For forward and reversible arrows, reactants are searched on the
            left side of the arrow while products are searched on the right.
            For reverse arrows, reactants are searched on the left side of
            the arrow while products are searched on the right.
        """
        return self.build_reaction_from_string(reaction_string)

    @property
    def compartments(self):
        """Returns a list of compartments that metabolites are in

        Identical to the method in cobra.core.reaction
        """
        if self._compartments is None:
            self._compartments = {met.compartment for met in self._metabolites
                                  if met.compartment is not None}
        return self._compartments

    @property
    def boundary(self):
        """Whether or not this reaction is an exchange reaction
        Returns True if the reaction has either no products or reactants

        Identical to the method in cobra.core.reaction

        .. note:: These are reactions with a sink or source
        """
        return (len(self.metabolites) ==1 and
            not (self.reactants and self.products))

    @property
    def genes(self):
        """Returns a frozenset of the genes associated with the reaction"""
        return frozenset(self._genes)

    @property
    def gene_reaction_rule(self):
        """Returns the gene reaction rule as a string"""
        return self._gene_reaction_rule

    @gene_reaction_rule.setter
    def gene_reaction_rule(self, new_rule):
        """Set the gene reaction rule using a string, associated the new genes
        and dissociated the old genes for the reaction

        Similar to the method in cobra.core.reaction

        Parameters
        ----------
        new_rule : string
            String representation of the new reaction rule
        """
        if get_context(self):
            warn("Context management not implemented for gene reaction rules")

        self._gene_reaction_rule = new_rule.strip()
        try:
            _, gene_names = parse_gpr(self._gene_reaction_rule)
        except (SyntaxError, TypeError) as e:
            if "AND" in new_rule or "OR" in new_rule:
                warn("uppercase AND/OR found in rule '%s' for %s" %
                    (new_rule, repr(self)))
                tmp_str = and_or_search.sub('', self._gene_reaction_rule)
                gene_names = set((gpr_clean.sub(' ', tmp_str).split(' ')))
            if '' in gene_names:
                gene_names.remove('')
            old_genes = self._genes
            if self._model is None:
                self._genes = {Gene(i) for i in gene_names}
            else:
                massmodel_genes = self._model.genes
                self._genes = set()
                for id in gene_names:
                    if massmodel_genes.has_id(id):
                        self._genes.add(massmodel_genes.get_by_id(id))
                    else:
                        new_gene = Gene(id)
                        # Must be new_gene._model due to inheritance
                        # of cobra gene class
                        new_gene._model = self._model
                        self._genes.add(new_gene)
                        massmodel_genes.append(new_gene)

            # Make the genes aware that it is involved in this reaction
            for g in self._genes:
                g._reaction.add(self)

            # Make the old genes aware that they are no
            # longer involved in this reaction
            for g in old_genes:
                if g not in self._genes: # if an old gene is not a new gene
                    try:
                        g._reaction.remove(self)
                    except:
                        warn("Could not remove old gene %s from reaction %s" %
                            (g.id, self.id))

    @property
    def gene_name_reaction_rule(self):
        """Display gene_reaction_rule with names

        Identical to the method in cobra.core.reaction

        Warnings
        --------
        Do NOT use this string for computation. It is intended to give a
            representation of the rule using more familiar gene names instead
            of the often cryptic ids.
        """
        names = {i.id: i.name for i in self._genes}
        ast = parse_gpr(self._gene_reaction_rule)[0]
        return ast2str(ast, names=names)

    @property
    def functional(self):
        """Check if all required enzymes for reaction are functional.

        Returns True if the gene-protein-reaction (GPR) rule is fulfilled for
            this reaction, or if reaction is not associated to a massmodel,
            otherwise returns False.

        Identical to the method in cobra.core.reaction
        """
        if self._model:
            tree, _ = parse_gpr(self.gene_reaction_rule)
            return eval_gpr(tree, {gene.id for gene in self.genes if
                                   not gene.functional})
        return True

    # Methods
    def generate_forward_rate(self, num_values=False):
        """Generates the forward rate law for the reaction and
        returns a human readable string. Returns None if the
        reaction does not have reactants

        Parameters
        ----------
        num_values : bool
            If True, the value of the rate constant is used.
            Otherwise use a symbol for the rate constant.
        """
        if len(self.reactants) == 0:
            warn("Cannot generate a forward rate when there are no"
                                " reactants for this reaction")
            return None

        if num_values != False:
            self._forward_rate = str(self._forward_rate_constant)
        else:
            self._forward_rate = self.sym_kf

        for metab in self.reactants:
            coeff = self.get_coefficient(metab.id)
            if abs(coeff) == 1:
                self._forward_rate += "*%s" % metab.id
            else:
                self._forward_rate += "*%s**%s" % \
                                    (metab.id, coeff)
        return self._forward_rate

    def generate_forward_rate_expr(self, num_values=False):
        """Generates the forward rate law for the reaction and
        returns a sympy expression. Returns None if the
        reaction does not have reactants

        Parameters
        ----------
        num_values : bool
            If True, the value of the rate constant is used.
            Otherwise use a symbol for the rate constant.
        """
        if len(self.reactants) == 0:
            warn("Cannot generate a forward rate when there are no"
                                " reactants for this reaction")
            return None

        if num_values != False:
            self._forward_rate_expr = sympify(self._forward_rate_constant)
        else:
            self._forward_rate_expr = sympify(self.sym_kf)

        for metab in self.reactants:
            coeff = self.get_coefficient(metab.id)
            if abs(coeff) == 1:
                self._forward_rate_expr = Mul(self._forward_rate_expr,
                                                var(metab.id))
            else:
                self._forward_rate_expr = Mul(self._forward_rate_expr,
                                            Pow(var(metab.id), coeff))
        return self._forward_rate_expr

    def generate_reverse_rate(self, num_values=False):
        """Generates the reverse rate law for the reaction and
        returns a human readable string. If the reaction is not reversible,
        returns a 0. Returns None if the reaction does not have products.

        Parameters
        ----------
        num_values : bool
            If True, the value of the rate constant is used.
            Otherwise use a symbol for the rate constant.
        """
        if len(self.products) == 0:
            warn("Cannot generate a reverse rate when there are no"
                                " products for this reaction")
            return None
        if self._reversibility != True:
            return 0.

        if num_values != False:
            self._reverse_rate = str(self._reverse_rate_constant)
        else:
            self._reverse_rate = self.sym_kr

        for metab in self.products:
            coeff = self.get_coefficient(metab.id)
            if abs(coeff) == 1:
                self._reverse_rate += "*%s" % metab.id
            else:
                self._reverse_rate += "*%s**%s" % \
                                    (metab.id, coeff)
        return self._reverse_rate

    def generate_reverse_rate_expr(self, num_values=False):
        """Generates the reverse rate law for the reaction and
        returns a human readable string. If the reaction is not reversible,
        returns a 0. Returns None if the reaction does not have products.

        Parameters
        ----------

        num_values : bool
            If True, the value of the rate constant is used.
            Otherwise use a symbol for the rate constant.
        """
        if len(self.products) == 0:
            warn("Cannot generate a reverse rate when there are no"
                                " products for this reaction")
            return None
        if self._reversibility != True:
            return S.Zero

        if num_values != False:
            self._reverse_rate_expr = sympify(self._reverse_rate_constant)
        else:
            self._reverse_rate_expr = sympify(self.sym_kr)

        for metab in self.products:
            coeff = self.get_coefficient(metab.id)
            if abs(coeff) == 1:
                self._reverse_rate_expr = Mul(self._reverse_rate_expr,
                                                var(metab.id))
            else:
                self._reverse_rate_expr = Mul(self._reverse_rate_expr,
                                            Pow(var(metab.id), coeff))
        return self._reverse_rate_expr

    def generate_rate_law(self, num_values=False):
        """Generates the rate law for the reaction and
        returns a human readable string. If products and reactants are not
        defined, generate a warning and return None.

        Parameters
        ----------
        num_values : bool
            If True, the value of the rate constant is used.
            Otherwise use a symbol for the rate constant.
        """
        self._forward_rate = self.generate_forward_rate(num_values)
        self._reverse_rate = self.generate_reverse_rate(num_values)
        if self._forward_rate == None and self._reverse_rate == None:
            self._rate_law = None
        else:
            self._rate_law = ("%s - %s" % (self._forward_rate, self._reverse_rate))
        return self._rate_law

    def generate_rate_law_expr(self, num_values=False):
        """Generates the rate law for the reaction and
        returns a sympy expression

        Parameters
        ----------
        num_values : bool
            If True, the value of the rate constant is used.
            Otherwise use a symbol for the rate constant.
        """
        self._forward_rate_expr = self.generate_forward_rate_expr(num_values)
        self._reverse_rate_expr = self.generate_reverse_rate_expr(num_values)
        if self._forward_rate_expr == None and self._reverse_rate_expr == None:
            self._rate_law_expr = None
        else:
            self._rate_law_expr = Add(self._forward_rate_expr,
                                    Mul(Integer(-1), self._reverse_rate_expr))

        return self._rate_law_expr

    # May move elsewhere
    # def reset_rate_law(self, num_values=False):
    #     """Reset the custom rate law and custom rate law expression
    #     to the automatically generated rate law and rate law expression
    #
    #     Parameters
    #     ----------
    #     num_values : bool
    #         If True, the value of the rate constant is used.
    #         Otherwise use a symbol for the rate constant.
    #     """
    #     self._rate_law = self.generate_rate_law(num_values)
    #     self._rate_law_expr = self.generate_rate_law_expr(num_values)

    def remove_from_model(self, remove_orphans=False):
        """Removes the reaction from a massmodel.

        This removes all associations between a reaction, the associated
        massmodel, metabolites and genes.

        The change is reverted upon exit when using the massmodel as a context.

        Identical to the method in cobra.core.reaction

        Parameters
        ----------
        remove_orphans : bool
            Remove orphaned genes and metabolites from the massmodel as well
        """
        return self._model.remove_reactions([self],remove_orphans)

    def copy(self):
        """Copy a reaction.

        The rate constants, rate laws, referenced metabolites, and genes are
        also copied
        """
        # No references to massmodel when copying
        massmodel = self._model
        self._model = None
        for i in self._metabolites:
            i._model = None
        for i in self._genes:
            i._model = None

        # The reaction can be copied
        new_massreaction = deepcopy(self)
        # Restore the references
        self._model = massmodel
        for i in self._metabolites:
            i._model = massmodel
        for i in self._genes:
            i._model = massmodel

        return new_massreaction

    def get_coefficient(self, metabolite_id):
        """Return the stoichiometric coefficients of a metabolite
        in the reaction

        Similar to the method in cobra.core.reaction

        Parameters
        ----------
        metabolite_id : string or mass.MassMetabolite object.
        """
        if isinstance(metabolite_id, MassMetabolite):
            return self._metabolites[metabolite_id]

        _id_to_metabolites = {m.id: m for m in self._metabolites}
        return self._metabolites[_id_to_metabolites[metabolite_id]]

    def get_coefficients(self, metabolite_ids):
        """Return the stoichiometric coefficients for a list of
        metabolites in the reaction.

        Identical to the method in cobra.core.reaction

        Parameters
        ----------
        metabolite_ids : iterable
            Containing strings or mass.MassMetabolite objects.
        """
        return map(self.get_coefficient, metabolite_ids)

    def add_metabolites(self, metabolites_to_add, combine=True,
                        reversibly=True):
        """Add metabolites and stoichiometric coefficients to the reaction.
        If the final coefficient for a metabolite is 0 then it is removed
        from the reaction.

        The change is reverted upon exit when using the massmodel as a context.

        Similar to the method in cobra.core.reaction

        Parameters
        ----------
        metabolites_to_add : dict
            Dictionary with MassMetabolite objects or metabolite identifiers as
            keys and coefficients as values. If keys are strings (name of a
            metabolite) the reaction must already be part of a massmodel and a
            metabolite with the given name must exist in the massmodel.

        combine : bool
            Describes behavior a metabolite already exists in the reaction.
            True causes the coefficients to be added.
            False causes the coefficient to be replaced.

        reversibly : bool
            Whether to add the change to the context to make the change
            reversibly or not (primarily intended for internal use).

        Warnings
        --------
        To add a cobra Metabolite object to a MassReaction object, the
            cobra Metabolite must first be converted to a MassMetabolite
            through the from_cobra method in the mass.core.massmetabolite class
        """
        for metabolite, coefficient in iteritems(metabolites_to_add):
            if isinstance(metabolite, Metabolite):
                raise TypeError("Must be a MassMetabolite object and not a "
                            "cobra Metabolite object. Create a MassMetabolite "
                            "by using the from_cobra method on the Metabolite: "
                            "%s" % metabolite.id)

        old_coefficients = self.metabolites
        new_metabolites = []
        _id_to_metabolites = dict([(x.id, x) for x in self._metabolites])

        for metabolite, coefficient in iteritems(metabolites_to_add):
            met_id = str(metabolite)
            # If a metabolite already exists in the reaction then
            # just add them.
            if met_id in _id_to_metabolites:
                reaction_metabolite = _id_to_metabolites[met_id]
                if combine:
                    self._metabolites[reaction_metabolite] += coefficient
                else:
                    self._metabolites[reaction_metabolite] = coefficient
            else:
                # If the reaction is in a massmodel, ensure we aren't using
                # a duplicate metabolite.
                if self._model:
                    try:
                        metabolite = \
                            self._model.metabolites.get_by_id(met_id)
                    except KeyError as e:
                        if isinstance(metabolite, MassMetabolite):
                            new_metabolites.append(metabolite)
                        else:
                            # do we want to handle creation here?
                            raise e
                elif isinstance(metabolite, string_types):
                    # if we want to handle creation, this should be changed
                    raise ValueError("Reaction '%s' does not belong to a "
                                     "massmodel. Either add the reaction to a "
                                     "massmodel or use MassMetabolite objects "
                                     "instead of strings as keys."
                                     % self.id)
                self._metabolites[metabolite] = coefficient
                # make the metabolite aware that it is involved in this
                # reaction
                metabolite._reaction.add(self)

        for metabolite, the_coefficient in list(self._metabolites.items()):
            if the_coefficient == 0:
                # make the metabolite aware that it no longer participates
                # in this reaction
                metabolite._reaction.remove(self)
                self._metabolites.pop(metabolite)

        massmodel = self.model
        context = get_context(self)
        if context and reversibly:
            if combine:
                # Just subtract the metabolites that were added
                context(partial(
                        self.subtract_metabolites, metabolites_to_add,
                        combine=True, reversibly=False))
            else:
                # Reset the metabolites with add_metabolites
                mets_to_reset = {key: old_coefficients[
                                massmodel.metabolites.get_by_any(key)[0]]
                                for key in iterkeys(metabolites_to_add)}

    def subtract_metabolites(self, metabolites_to_subtract, combine=True,
                            reversibly=True):
        """This function will 'subtract' metabolites from a reaction, which
        means add the metabolites with -1*coefficient. If the final coefficient
        for a metabolite is 0 then the metabolite is removed from the reaction.

        The change is reverted upon exit when using the massmodel as a context.

        Similar to the method in cobra.core.reaction

        Parameters
        ----------
        metabolites_to_subtract : dict
            Dictionary with MassMetabolite objects or metabolite identifiers as
            keys and coefficients as values. If keys are strings (name of a
            metabolite) the reaction must already be part of a massmodel and a
            metabolite with the given name must exist in the massmodel.

        combine : bool
            Describes behavior a metabolite already exists in the reaction.
            True causes the coefficients to be added.
            False causes the coefficient to be replaced.

        reversibly : bool
            Whether to add the change to the context to make the change
            reversibly or not (primarily intended for internal use).

        .. note:: A final coefficient < 0 implies a reactant.

        Warnings
        --------
        To add a cobra Metabolite object to a MassReaction object, the
            cobra Metabolite must first be converted to a MassMetabolite through
            the from_cobra method in the mass.core.massmetabolite class
        """
        self.add_metabolites({
            k: -v for k, v in iteritems(metabolites_to_subtract)},
            combine=combine, reversibly=reversibly)

    def _set_id_with_model(self, value):
        """Set the id of the MassReaction object to the associated massmodel.

        Similar to the method in cobra.core.reaction
        """

        if value in self.massmodel.reactions:
            raise ValueError("The massmodel already contains a reaction with "
                                "the id:", value)
        self._id = value
        self.massmodel.reactions._generate_index()

    def _update_awareness(self):
        """Make sure all metabolites and genes that are associated with
        this reaction are aware of it.
        """
        for metab in self._metabolites:
            metab._reaction.add(self)
        for gene in self._genes:
            gene._reaction.add(self)

    def build_reaction_string(self, use_metabolite_names=False):
        """Generate a human readable reaction string

        Similar to the method in cobra.core.reaction
        """
        def format(number):
            return "" if number == 1 else str(number).rstrip(".") + " "

        id_type = "id"
        if use_metabolite_names:
            id_type = "name"
        reactant_bits = []
        product_bits = []
        for metab in sorted(self._metabolites, key=attrgetter("id")):
            coefficient = self._metabolites[metab]
            metab_name = str(getattr(metab, id_type))
            if coefficient >= 0:
                product_bits.append(format(coefficient) + metab_name)
            else:
                reactant_bits.append(format(abs(coefficient)) + metab_name)
        reaction_string = " + ".join(reactant_bits)
        if self._reversibility != True:
            reaction_string += " --> "
        else:
            reaction_string += " <=> "
        reaction_string += " + ".join(product_bits)
        return reaction_string


    def check_mass_balance(self):
        """Compute mass and charge balance for the reaction

        returns a dict of {element: amount} for unbalanced elements.
        "charge" is treated as an element in this dict
        This should be empty for balanced reactions.

        Identical to the method in cobra.core.reaction
        """
        reaction_element_dict = defaultdict(int)
        for metabolite, coefficient in iteritems(self._metabolites):
            if metabolite.charge is not None:
                reaction_element_dict["charge"] += \
                    coefficient * metabolite.charge
            if metabolite.elements is None:
                raise ValueError("No elements found in metabolite %s"
                                 % metabolite.id)
            for element, amount in iteritems(metabolite.elements):
                reaction_element_dict[element] += coefficient * amount
        # filter out 0 values
        return {k: v for k, v in iteritems(reaction_element_dict) if v != 0}

    def get_compartments(self):
        """Return a list of compartments the metabolites are in

        Identical to the method in cobra.core.reaction
        """
        return list(self.compartments)

    def build_reaction_from_string(self, reaction_string, verbose=True,
                                   fwd_arrow=None, rev_arrow=None,
                                   reversible_arrow=None, term_split="+"):
        """Builds reaction from reaction equation reaction_string using parser

        Takes a string and using the specifications supplied in the optional
        arguments infers a set of metabolites, metabolite compartments and
        stoichiometries for the reaction.  It also infers the reversibility
        of the reaction from the reaction arrow.

        Changes to the associated massmodel are reverted upon exit when using
        the massmodel as a context.

        Similar to the method in cobra.core.reaction.

        Parameters
        ----------
        reaction_str : string
            a string containing a reaction formula (equation)
        verbose: bool
            setting verbosity of function
        fwd_arrow : re.compile
            for forward irreversible reaction arrows
        rev_arrow : re.compile
            for backward irreversible reaction arrows
        reversible_arrow : re.compile
            for reversible reaction arrows
        term_split : string
            dividing individual metabolite entries

        """
        # Set the arrows
        forward_arrow_finder = _forward_arrow_finder if fwd_arrow is None \
            else re.compile(re.escape(fwd_arrow))
        reverse_arrow_finder = _reverse_arrow_finder if rev_arrow is None \
            else re.compile(re.escape(rev_arrow))
        reversible_arrow_finder = _reverse_arrow_finder \
            if reversible_arrow is None \
            else re.compile(re.escape(reversible_arrow))
        if self._model is None:
            warn("No massmodel found")
            massmodel = None
        else:
            massmodel = self._model
        found_compartments = compartment_finder.findall(reaction_string)
        if len(found_compartments) == 1:
            compartment = found_compartments[0]
        else:
            compartment = ""

        #Reversible reaction
        arrow_match = reversible_arrow_finder.search(reaction_string)
        if arrow_match is not None:
            self._reversibility = True
            # Reactants left of the arrow, products on the right
            reactant_str = reaction_string[:arrow_match.start()].strip()
            product_str = reaction_string[arrow_match.end():].strip()
        else: # Irreversible reaction
            # Try forward reaction
            arrow_match = forward_arrow_finder.search(reaction_string)
            if arrow_match is not None:
                self._reversibility = False
                # Reactants left of the arrow, products on the right
                reactant_str = reaction_string[:arrow_match.start()].strip()
                product_str = reaction_string[arrow_match.end():].strip()
            else: # Try the reverse arrow
                arrow_match = reverse_arrow_finder.search(reaction_string)
                if arrow_match is None:
                    raise ValueError("No suitable arrow found in '%s'" %
                                        reaction_str)
                else:
                    self._reversibility = False
                    # Reactants right of the arrow, products on the left
                    reactant_str = reaction_string[arrow_match.end():].strip()
                    product_str = reaction_string[:arrow_match.start()].strip()

        self.subtract_metabolites(self.metabolites, combine=True)

        for substr, factor in ((reactant_str, -1), (product_str, 1)):
            if len(substr) == 0:
                continue
            for term in substr.split(term_split):
                term = term.strip()
                if term.lower() == "nothing":
                    continue
                if " " in term:
                    num_str, met_id = term.split()
                    num = float(num_str.lstrip("(").rstrip(")")) * factor
                else:
                    met_id = term
                    num = factor
                met_id += compartment
                try:
                    met = massmodel.metabolites.get_by_id(met_id)
                except KeyError:
                    if verbose:
                        print("Unknown metabolite '%s' created" % met_id)
                    met = MassMetabolite(met_id)
                self.add_metabolites({met: num})

    def _associate_gene(self, cobra_gene):
        """Associates a cobra.Gene object with a mass.MassReaction.

        Identical to the method in cobra.core.reaction

        Parameters
        ----------
        cobra_gene : cobra.core.Gene.Gene
        """
        self._genes.add(cobra_gene)
        cobra_gene._reaction.add(self)
        cobra_gene._model = self._model

    def _dissociate_gene(self, cobra_gene):
        """Dissociates a cobra.Gene object with a mass.MassReaction.

        Identical to the method in cobra.core.reaction

        Parameters
        ----------
        cobra_gene : cobra.core.Gene.Gene
        """
        self._genes.discard(cobra_gene)
        cobra_gene._reaction.discard(self)

    def knock_out(self):
        """Knockout reaction by setting its rate_constants to 0.

        Similar to the method in cobra.core.reaction"""
        self.forward_rate_constant = 0.
        if self._reversibility == True:
            self.reverse_rate_constant = 0.

<<<<<<< HEAD
    def set_custom_rate_law(self, custom_rate_law):
        """Use a string to set a custom rate law for the reaction

        Parameters
        ----------
        custom_rate_law : string
            String representation of the custom rate law.

        Warnings
        --------
        The custom rate law must be set as a string and will replace any
            previously generated rate law for this reaction. Using the
            generate_rate_law method or the reset_rate_law method will
            replace the custom rate law.
        """
        print("FIXME: Implement")
        return

    def generate_custom_rate_law_expr(self, custom_rate_law):
        """Generate the custom rate law expression from the custom rate law
        string

        Parameters
        ----------
        custom_rate_law : string
            String representation of the custom rate law.

        Warnings
        --------
        The custom rate law must be set as a string and will replace any
            previously generated rate law for this reaction. Using the
            generate_rate_law_expr method or the reset_rate_law method will
            replace the custom rate law expression.
        """
        print("FIXME: Implement")
        return

=======
>>>>>>> dbeba467
    def _repr_html_(self):
        return """
            <table>
                <tr>
                    <td><strong>Reaction identifier</strong></td>
                    <td>{id}</td>
                </tr><tr>
                    <td><strong>Name</strong></td>
                    <td>{name}</td>
                </tr><tr>
                    <td><strong>Subsystem</strong></td>
                    <td>{subsystem}</td>
                </tr><tr>
                    <td><strong>Memory address</strong></td>
                    <td>{address}</td>
                </tr><tr>
                    <td><strong>Stoichiometry</strong></td>
                    <td>
                        <p style='text-align:right'>{stoich_id}</p>
                        <p style='text-align:right'>{stoich_name}</p>
                    </td>
                </tr><tr>
                    <td><strong>GPR</strong></td>
                    <td>{gpr}</td>
                </tr><tr>
                    <td><strong>Kinetic Reversibility</strong></td>
                    <td>{reversibility}</td>
                </tr>
            </table>
        """.format(id=self.id, name=self.name,
                subsystem=self.subsystem, address='0x0%x' % id(self),
                stoich_id=self.build_reaction_string(),
                stoich_name=self.build_reaction_string(True),
                gpr=self.gene_reaction_rule,
                reversibility=self._reversibility)

    # Shorthands
    @property
    def kf(self):
        """Shorthand for getting the forward rate constant"""
        return self._forward_rate_constant

    @kf.setter
    def kf(self, value):
        """Shorthand for setting the forward rate constant"""
        self.forward_rate_constant = value

    @property
    def kr(self):
        """Shorthand for getting the reverse rate constant"""
        return self.reverse_rate_constant

    @kr.setter
    def kr(self, value):
        """Shorthand for setting the reverse rate constant"""
        self.reverse_rate_constant = value

    @property
    def Keq(self):
        """Shorthand for getting the equilibrium constant"""
        return self._equilibrium_constant

    @Keq.setter
    def Keq(self, value):
        """Shorthand for setting the forward rate constant"""
        self.equilibrium_constant = value

    @property
    def S(self):
        """Shorthand for the reaction stoichiometry"""
        return [c for m, c in iteritems(self._metabolites)]

    # Compatibility functions
    def to_cobra_reaction(self, cobra_id=None,
                            lower_bound=None,
                            upper_bound=None):
        """To convert a MassReaction object into a cobra Reaction object

        If the lower and/or upper bounds are not specified,the reversibility
        will be used to determine the bounds for initializing the reaction.

        For reversible MassReaction objects:
            lower_bound =-1000 and/or upper_bound=1000
        For irreversible MassReaction objects:
            lower_bound =0 and upper_bound=1000

        Warnings
		--------
        All other fields in a cobra Reaction will initialize to their defaults
        """
        try:
            from cobra.core.reaction import Reaction
        except:
            raise ImportError("Failed to import the Reaction Object from "
                    "cobra.core.reaction. Ensure cobra is installed properly")

        if cobra_id == None:
            cobra_id = self._id + "_cobra"

        if lower_bound == None:
            if self._reversibility == True:
                lb = -1000
            else:
                lb = 0.

        if upper_bound == None:
            ub = 1000

        cobra_rxn = Reaction(id=cobra_id, name=self.name,
                            subsystem=self.subsystem, lower_bound=lb,
                            upper_bound=ub, objective_coefficient=0.)

        print("FIXME: Add the current metabolites, model (if any) "
                "and genes to the new object")
        return cobra_rxn

    def from_cobra_reaction(self, CobraReaction=None, mass_id=None,
                            kinetic_reversibility=None):
        """To convert a cobra Reaction object into a MassReaction object

        If kinetic_reversibility is not specifiied, will try to infer
        reversibility from the upper and lower bounds of the cobra object.

        Warnings
		--------
        All other fields in a MassReaction will initialize to their defaults

        A Reaction Object from cobra.core.reaction must be imported into
            the enviroment in order for this method to work properly.
        """
        if CobraReaction == None:
            warn("No cobra Reaction Object was given")
            return None

        if not isinstance(CobraReaction, Reaction):
            raise TypeError("Reaction must be a cobra Reaction Object")

        if mass_id == None:
            mass_id = self._id + "_cobra"

        if kinetic_reversibility == None:
            kinetic_reversibility = CobraReaction.reversibility

        mass_rxn = MassReaction(id=mass_id, name=self.name,
                            subsystem=self.subsystem,
                            reversibility=kinetic_reversibility)

        print("FIXME: Add the current metabolites, model (if any) "
                "and genes to the new object")
        return mass_rxn

    # Module Dunders
    # All dunders are similar or identical to cobra.core.reaction dunders
    def __copy__(self):
        """Create a copy of the mass reaction

        Similar to the method in cobra.core.reaction
        """
        massreaction_copy = copy(super(MassReaction, self))
        massreaction_copy.reset_rate_law()
        return massreaction_copy

    def __deepcopy__(self, memo):
        """Create a deepcopy of the mass reaction

        Similar to the method in cobra.core.reaction
        """
        massreaction_deepcopy = deepcopy(super(MassReaction, self), memo)
        massreaction_deepcopy.reset_rate_law()
        return massreaction_deepcopy

    def __setstate__(self, state):
        """Probably not necessary to set _model as the mass.MassModel that
        contains self sets the _model attribute for all metabolites and
        genes in the reaction.

        However, to increase performance speed we do want to let the metabolite
        and gene know that they are employed in this reaction

        Similar to the method in cobra.core.reaction
        """
        self.__dict__.update(state)
        for x in state["_metabolites"]:
            setattr(x, "_model", self._model)
            x._reaction.add(self)
        for x in state["_genes"]:
            setattr(x, "_model", self._model)
            x._reaction.add(self)

    def __add__(self, other):
        """Add two mass reactions

        The stoichiometry will be the combined stoichiometry of the two
        reactions, and the gene reaction rule will be both rules combined by an
        and. All other attributes (i.e. rate constants) will match those of
        the first reaction, Return a new MassReaction object.

        Similar to the method in cobra.core.reaction
        """
        new_massreaction = self.copy()
        new_massreaction += other
        return new_massreaction

    def __iadd__(self, other):
        """Add two mass reactions

        The stoichiometry will be the combined stoichiometry of the two
        reactions, and the gene reaction rule will be both rules combined by an
        and. All other attributes (i.e. rate constants) will match those of the
        first reaction. Return the same MassReaction object with its updates

        Identical to the method in cobra.core.reaction
        """
        self.add_metabolites(other._metabolites, combine=True)
        gpr1 = self.gene_reaction_rule.strip()
        gpr2 = other.gene_reaction_rule.strip()
        if gpr1 != "" and gpr2 != "":
            self.gene_reaction_rule = ("(%s) and (%s)" % \
                                        (self.gene_reaction_rule,
                                        other.gene_reaction_rule))
        elif gpr1 != "" and gpr2 == "":
            self.gene_reaction_rule = gpr1
        elif gpr1 == "" and gpr2 != "":
            self.gene_reaction_rule = gpr2
        return self

    def __sub__(self, other):
        """Subtract two mass reactions

        The stoichiometry will be the combined stoichiometry of the two
        reactions, and the gene reaction rule will be both rules combined by an
        'and'. All other attributes (i.e. rate constants) will match those of
        the first reaction. Return a new MassReaction object.

        Similar to the method in cobra.core.reaction
        """
        new_massreaction = self.copy()
        new_massreaction -= other
        return new_massreaction

    def __isub__(self, other):
        """Subtract two mass reactions

        The stoichiometry will be the combined stoichiometry of the two
        reactions.

        Similar to the method in cobra.core.reaction
        """
        self.subtract_metabolites(other._metabolites, combine = True)
        return self


    def __mul__(self, coefficient):
        """Scale coefficients in a reaction by a given value.
        Return a new MassReaction object

        E.g. A -> B becomes 2A -> 2B.
        """
        new_massreaction = self.copy()
        new_massreaction *= coefficient
        return new_massreaction

    def __imul__(self, coefficient):
        """Scale coefficients in a reaction by a given value.
        Return the same MassReaction object with its updates

        E.g. A -> B becomes 2A -> 2B.

        Similar to the method in cobra.core.reaction
        """
        self._metabolites = {met: value * coefficient
                            for met, value in iteritems(self._metabolites)}
        return self

    def __str__(self):
        """Create an id string with the stoichiometry

        Identical to the method in cobra.core.reaction
        """
        return "{id}: {stoichiometry}".format(
            id=self.id, stoichiometry=self.build_reaction_string())<|MERGE_RESOLUTION|>--- conflicted
+++ resolved
@@ -1011,47 +1011,6 @@
         self.forward_rate_constant = 0.
         if self._reversibility == True:
             self.reverse_rate_constant = 0.
-
-<<<<<<< HEAD
-    def set_custom_rate_law(self, custom_rate_law):
-        """Use a string to set a custom rate law for the reaction
-
-        Parameters
-        ----------
-        custom_rate_law : string
-            String representation of the custom rate law.
-
-        Warnings
-        --------
-        The custom rate law must be set as a string and will replace any
-            previously generated rate law for this reaction. Using the
-            generate_rate_law method or the reset_rate_law method will
-            replace the custom rate law.
-        """
-        print("FIXME: Implement")
-        return
-
-    def generate_custom_rate_law_expr(self, custom_rate_law):
-        """Generate the custom rate law expression from the custom rate law
-        string
-
-        Parameters
-        ----------
-        custom_rate_law : string
-            String representation of the custom rate law.
-
-        Warnings
-        --------
-        The custom rate law must be set as a string and will replace any
-            previously generated rate law for this reaction. Using the
-            generate_rate_law_expr method or the reset_rate_law method will
-            replace the custom rate law expression.
-        """
-        print("FIXME: Implement")
-        return
-
-=======
->>>>>>> dbeba467
     def _repr_html_(self):
         return """
             <table>
