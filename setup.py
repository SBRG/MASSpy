#!/usr/bin/env python3
"""This module contains the setup for the installation of MASSpy."""

# All arguments are defined in `setup.cfg`.
import setuptools


<<<<<<< HEAD
setup_kwargs = dict()
setup_requirements = []
# prevent pytest-runner from being installed on every invocation
if {'pytest', 'test', 'ptr'}.intersection(argv):
    setup_requirements.append("pytest-runner")

extras = {
    "escher": ["escher"],
    "json": ["simplejson"],
}
extras["all"] = sorted(extras.values())

try:
    with open('README.rst') as handle:
        readme = handle.read()
    with open('INSTALL.rst') as handle:
        install = handle.read()
    setup_kwargs["long_description"] = readme + "\n\n" + install
except IOError:
    setup_kwargs["long_description"] = ''

if __name__ == "__main__":
    setup(
        name="masspy",
        version="0.1.2",
        packages=find_packages(),
        setup_requires=setup_requirements,
        install_requires=[
            "cobra",
            "depinfo",
            "libroadrunner",
            "matplotlib==3.2",
            "numpy",
            "pandas",
            "scipy",
            "six",
            "sympy",
            "tabulate~=0.8"
        ],
        # TODO Add when implemented
        # tests_require=[
        #     "pytest",
        #     "pytest-benchmark"
        # ],
        extras_require=extras,
        package_data={
            '': [
                'test/data/*',
            ]
        },
        author="Zachary B. Haiman",
        author_email="zhaiman@eng.ucsd.edu",
        maintainer="Zachary B. Haiman",
        maintainer_email="zhaiman@eng.ucsd.edu",
        description="MASSpy is a package for kinetic modeling and simulation "
                    "of biological networks",
        license="MIT",
        keywords=("metabolism biology kinetic modeling simulation programming"
                  "cobra"),
        url="https://github.com/SBRG/masspy",
        # TODO test_suite="mass.test.suite", Add when implemented
        download_url="https://pypi.python.org/pypi/masspy",
        classifiers=[
            'Development Status :: 5 - Production/Stable',
            'Environment :: Console',
            'Intended Audience :: Developers',
            'Topic :: Software Development :: Build Tools',
            'Intended Audience :: Science/Research',
            'Operating System :: OS Independent',
            'Programming Language :: Python :: 3.6',
            'Programming Language :: Python :: 3.7',
            'Programming Language :: Python :: Implementation :: CPython',
            'Topic :: Scientific/Engineering',
            'Topic :: Scientific/Engineering :: Bio-Informatics'
        ],
        python_requires='>=3.6',
        include_package_data=True,
        platforms="GNU/Linux, Mac OS X >= 10.7, Microsoft Windows >= 7",
        **setup_kwargs
    )
=======
setuptools.setup()
>>>>>>> fd07513d
<|MERGE_RESOLUTION|>--- conflicted
+++ resolved
@@ -5,87 +5,4 @@
 import setuptools
 
 
-<<<<<<< HEAD
-setup_kwargs = dict()
-setup_requirements = []
-# prevent pytest-runner from being installed on every invocation
-if {'pytest', 'test', 'ptr'}.intersection(argv):
-    setup_requirements.append("pytest-runner")
-
-extras = {
-    "escher": ["escher"],
-    "json": ["simplejson"],
-}
-extras["all"] = sorted(extras.values())
-
-try:
-    with open('README.rst') as handle:
-        readme = handle.read()
-    with open('INSTALL.rst') as handle:
-        install = handle.read()
-    setup_kwargs["long_description"] = readme + "\n\n" + install
-except IOError:
-    setup_kwargs["long_description"] = ''
-
-if __name__ == "__main__":
-    setup(
-        name="masspy",
-        version="0.1.2",
-        packages=find_packages(),
-        setup_requires=setup_requirements,
-        install_requires=[
-            "cobra",
-            "depinfo",
-            "libroadrunner",
-            "matplotlib==3.2",
-            "numpy",
-            "pandas",
-            "scipy",
-            "six",
-            "sympy",
-            "tabulate~=0.8"
-        ],
-        # TODO Add when implemented
-        # tests_require=[
-        #     "pytest",
-        #     "pytest-benchmark"
-        # ],
-        extras_require=extras,
-        package_data={
-            '': [
-                'test/data/*',
-            ]
-        },
-        author="Zachary B. Haiman",
-        author_email="zhaiman@eng.ucsd.edu",
-        maintainer="Zachary B. Haiman",
-        maintainer_email="zhaiman@eng.ucsd.edu",
-        description="MASSpy is a package for kinetic modeling and simulation "
-                    "of biological networks",
-        license="MIT",
-        keywords=("metabolism biology kinetic modeling simulation programming"
-                  "cobra"),
-        url="https://github.com/SBRG/masspy",
-        # TODO test_suite="mass.test.suite", Add when implemented
-        download_url="https://pypi.python.org/pypi/masspy",
-        classifiers=[
-            'Development Status :: 5 - Production/Stable',
-            'Environment :: Console',
-            'Intended Audience :: Developers',
-            'Topic :: Software Development :: Build Tools',
-            'Intended Audience :: Science/Research',
-            'Operating System :: OS Independent',
-            'Programming Language :: Python :: 3.6',
-            'Programming Language :: Python :: 3.7',
-            'Programming Language :: Python :: Implementation :: CPython',
-            'Topic :: Scientific/Engineering',
-            'Topic :: Scientific/Engineering :: Bio-Informatics'
-        ],
-        python_requires='>=3.6',
-        include_package_data=True,
-        platforms="GNU/Linux, Mac OS X >= 10.7, Microsoft Windows >= 7",
-        **setup_kwargs
-    )
-=======
-setuptools.setup()
->>>>>>> fd07513d
+setuptools.setup()